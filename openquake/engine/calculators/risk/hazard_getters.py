# -*- coding: utf-8 -*-

# Copyright (c) 2012-2014, GEM Foundation.
#
# OpenQuake is free software: you can redistribute it and/or modify it
# under the terms of the GNU Affero General Public License as published
# by the Free Software Foundation, either version 3 of the License, or
# (at your option) any later version.
#
# OpenQuake is distributed in the hope that it will be useful,
# but WITHOUT ANY WARRANTY; without even the implied warranty of
# MERCHANTABILITY or FITNESS FOR A PARTICULAR PURPOSE.  See the
# GNU General Public License for more details.
#
# You should have received a copy of the GNU Affero General Public License
# along with OpenQuake.  If not, see <http://www.gnu.org/licenses/>.

"""
Hazard getters for Risk calculators.

A HazardGetter is responsible fo getting hazard outputs needed by a risk
calculation.
"""
import itertools
import operator

import numpy

from openquake.hazardlib.imt import from_string
from openquake.risklib import scientific

from openquake.engine import logs
from openquake.engine.db import models

BYTES_PER_FLOAT = numpy.zeros(1, dtype=float).nbytes


class AssetSiteAssociationError(Exception):
    """
    No asset <-> site association found
    """


class NoHazardError(Exception):
    """
    No hazard data found
    """


def make_epsilons(asset_count, num_ruptures, seed, correlation,
                  epsilons_management):
    """
    :param int asset_count: the number of assets
    :param int num_ruptures: the number of ruptures
    :param int seed: a random seed
    :param float correlation: the correlation coefficient
    :param str epsilons_management: specify how to compute the epsilon matrix

    If `epsilons_management` is 'full', generate the full epsilon matrix;
    if it is 'fast' generate a vector of epsilons.
    """
    if epsilons_management == 'full':
        # generate the full epsilon matrix
        zeros = numpy.zeros((asset_count, num_ruptures))
        return scientific.make_epsilons(zeros, seed, correlation)
    elif epsilons_management == 'fast':
        # use a single epsilon for all realizations
        zeros = numpy.zeros((asset_count, 1))
        return scientific.make_epsilons(zeros, seed, correlation).reshape(-1)
    else:
        raise RuntimeError('Wrong parameter epsilons_management '
                           'in openquake.cfg: %r' % epsilons_management)


class HazardGetter(object):
    """
    A Hazard Getter is used to query for the closest hazard data for
    each given asset. A Hazard Getter must be pickable such that it
    should be possible to use different strategies (e.g. distributed
    or not, using postgis or not).
    A Hazard Getter should be instantiated by a GetterBuilder and
    not directly.

    :attr hazard_output:
        A :class:`openquake.engine.db.models.Output` instance

    :attr assets:
        The assets for which we want to extract the hazard

   :attr site_ids:
        The ids of the sites associated to the hazards
    """
    def __init__(self, hazard_output, assets, site_ids):
        self.hazard_output = hazard_output
        self.assets = assets
        self.site_ids = site_ids
        self.epsilons = None
        self.data = {}  # imt -> data

    def __repr__(self):
        shape = getattr(self.epsilons, 'shape', None)
        eps = ', %s epsilons' % str(shape) if shape else ''
        return "<%s %d assets%s>" % (
            self.__class__.__name__, len(self.assets), eps)

    def store_data(self, imt):
        """
        To be overridden
        """

    def get_data(self, imt):
        """
        Extract hazard data from the underlying data dictionary
        """
        if not self.data:
            self.store_data(imt)
        return [self.data[imt, site_id] for site_id in self.site_ids]

    @property
    def hid(self):
        """Return the id of the given hazard output"""
        return self.hazard_output.id

    @property
    def weight(self):
        """Return the weight of the realization of the hazard output"""
        h = self.hazard_output.output_container
        if hasattr(h, 'lt_realization') and h.lt_realization:
            return h.lt_realization.weight


class HazardCurveGetter(HazardGetter):
    """
    Simple HazardCurve Getter that performs a spatial query for each
    asset.
    """ + HazardGetter.__doc__

    def get_data(self, imt):
        """
        Extracts the hazard curves for the given `imt` from the hazard output.

        :param str imt: Intensity Measure Type
        :returns: a list of N curves, each one being a list of pairs (iml, poe)
        """
        imt_type, sa_period, sa_damping = from_string(imt)

        oc = self.hazard_output.output_container
        if oc.output.output_type == 'hazard_curve':
            imls = oc.imls
        elif oc.output.output_type == 'hazard_curve_multi':
            oc = models.HazardCurve.objects.get(
                output__oq_job=oc.output.oq_job,
                output__output_type='hazard_curve',
                statistics=oc.statistics,
                lt_realization=oc.lt_realization,
                imt=imt_type,
                sa_period=sa_period,
                sa_damping=sa_damping)
            imls = oc.imls

        cursor = models.getcursor('job_init')
        query = """\
        SELECT hzrdr.hazard_curve_data.poes
        FROM hzrdr.hazard_curve_data
        WHERE hazard_curve_id = %s AND location = %s
        """
        all_curves = []
        for site_id in self.site_ids:
            location = models.HazardSite.objects.get(pk=site_id).location
            cursor.execute(query, (oc.id, 'SRID=4326; ' + location.wkt))
            poes = cursor.fetchall()[0][0]
            all_curves.append(zip(imls, poes))
        return all_curves


class GroundMotionValuesGetter(HazardGetter):
    """
    Hazard getter for loading ground motion values.
    """ + HazardGetter.__doc__
    rupture_ids = None  # set by the GetterBuilder
    epsilons = None  # set by the GetterBuilder

    def get_data(self, imt):
        """
        Extracts the GMFs for the given `imt` from the hazard output.

        :param str imt: Intensity Measure Type
        :returns: a list of N arrays with R elements each.
        """
        gmf = self.hazard_output.output_container
        site2gmv = {}
        rupture_ids = []
        for ses_rup, sites, gmfarray in gmf.get_data(imt):
            rupture_ids.append(ses_rup.id)
            site2gmv[ses_rup.id] = dict(zip(sites.sids, gmfarray))

        if not site2gmv:
            raise NoHazardError('No data for output=%s, imt=%s' %
                                (self.hazard_output, imt))
        all_gmvs = []
        for site_id in self.site_ids:
            array = numpy.array([site2gmv[r].get(site_id, 0.)
                                 for r in rupture_ids])
            all_gmvs.append(array)
        return all_gmvs

    def _get_gmv_dict(self, imt_type, sa_period, sa_damping):
        """
        :returns: a dictionary {rupture_id: gmv} for the given site and IMT
        """
        gmf_id = self.hazard_output.output_container.id
        if sa_period:
            imt_query = 'imt=%s and sa_period=%s and sa_damping=%s'
        else:
            imt_query = 'imt=%s and sa_period is %s and sa_damping is %s'
        gmv_dict = {}
        cursor = models.getcursor('job_init')
        query = ('select site_id, rupture_ids, gmvs from '
                 'hzrdr.gmf_data where gmf_id=%s and site_id in %s '
                 'and {} order by site_id, task_no'.format(imt_query))
        qargs = (gmf_id, tuple(self.site_ids), imt_type, sa_period, sa_damping)
        cursor.execute(query, qargs)
        # to debug: print cursor.mogrify(query, qargs)
        data = cursor.fetchall()
        for sid, group in itertools.groupby(data, operator.itemgetter(0)):
            gmvs = []
            ruptures = []
            for site_id, rupture_ids, gmvs_chunk in group:
                gmvs.extend(gmvs_chunk)
                ruptures.extend(rupture_ids)
            gmv_dict[sid] = dict(itertools.izip(ruptures, gmvs))
        return gmv_dict

<<<<<<< HEAD
    def get_data_old(self, imt):
=======
    def store_data(self, imt):
>>>>>>> f09661c5
        """
        Store the GMFs for the given `imt` from the hazard output for
        each site in the .data[imt, site_id] dictionary.

        :param str imt: Intensity Measure Type
        """
        imt_type, sa_period, sa_damping = from_string(imt)
        gmv_dict = self._get_gmv_dict(imt_type, sa_period, sa_damping)
        for site_id in set(self.site_ids):
            gmv = gmv_dict.get(site_id, {})
            if gmv:
                array = numpy.array([gmv.get(r, 0.) for r in self.rupture_ids])
                self.data[imt, site_id] = array
            else:
                logs.LOG.info('No data for site_id=%d, imt=%s', site_id, imt)


class ScenarioGetter(HazardGetter):
    """
    Hazard getter for loading ground motion values.
    """ + HazardGetter.__doc__

    rupture_ids = []  # there are no ruptures on the db
    epsilons = None  # set by the GetterBuilder
    num_samples = None  # set by the GetterBuilder

    def get_data(self, imt):
        """
        Extracts the GMFs for the given `imt` from the hazard output.

        :param str imt: Intensity Measure Type
        :returns: a list of N arrays with R elements each.
        """
        imt_type, sa_period, sa_damping = from_string(imt)
        gmf_id = self.hazard_output.output_container.id
        if sa_period:
            imt_query = 'imt=%s and sa_period=%s and sa_damping=%s'
        else:
            imt_query = 'imt=%s and sa_period is %s and sa_damping is %s'
        cursor = models.getcursor('job_init')
        templ = ('select site_id, gmvs from '
                 'hzrdr.gmf_data where gmf_id=%s and site_id in %s '
                 'and {} order by site_id, task_no'.format(imt_query))
        args = (gmf_id, tuple(set(self.site_ids)),
                imt_type, sa_period, sa_damping)
        cursor.execute(templ, args)

        gmvs_dict = {}  # site_id -> gmvs array
        for sid, group in itertools.groupby(cursor, operator.itemgetter(0)):
            gmvs = []
            for site_id, gmvs_ in group:
                gmvs.extend(gmvs_)
            gmvs_dict[sid] = numpy.array(gmvs, dtype=float)
        # TODO: add the test for the case where there is no data
        # for the given site and vector of zeros is returned
        return [gmvs_dict[sid] if sid in gmvs_dict
                else numpy.zeros(self.num_samples, dtype=float)
                for sid in self.site_ids]


class GetterBuilder(object):
    """
    A facility to build hazard getters. When instantiated, populates
    the lists .asset_ids and .site_ids with the associations between
    the assets in the current exposure model and the sites in the
    previous hazard calculation.

    :param str taxonomy: the taxonomy we are interested in
    :param rc: a :class:`openquake.engine.db.models.RiskCalculation` instance

    Warning: instantiating a GetterBuilder performs a potentially
    expensive geospatial query.
    """
    def __init__(self, taxonomy, rc, epsilons_management='full'):
        self.taxonomy = taxonomy
        self.rc = rc
        self.epsilons_management = epsilons_management
        self.hc = rc.get_hazard_calculation()
        max_dist = rc.best_maximum_distance * 1000  # km to meters
        cursor = models.getcursor('job_init')
        cursor.execute("""
SELECT DISTINCT ON (exp.id) exp.id AS asset_id, hsite.id AS site_id
FROM riski.exposure_data AS exp
JOIN hzrdi.hazard_site AS hsite
ON ST_DWithin(exp.site, hsite.location, %s)
WHERE hsite.hazard_calculation_id = %s
AND exposure_model_id = %s AND taxonomy=%s
AND ST_COVERS(ST_GeographyFromText(%s), exp.site)
ORDER BY exp.id, ST_Distance(exp.site, hsite.location, false)
""", (max_dist, self.hc.id, rc.exposure_model.id, taxonomy,
            rc.region_constraint.wkt))
        assets_sites = cursor.fetchall()
        if not assets_sites:
            raise AssetSiteAssociationError(
                'Could not associated any asset of taxonomy %s to '
                'hazard sites within the distance of %s km'
                % (taxonomy, self.rc.best_maximum_distance))

        self.asset_ids, self.site_ids = zip(*assets_sites)
        self.rupture_ids = {}
        self.epsilons = {}
        self.epsilons_shape = {}

    def calc_nbytes(self, hazard_outputs):
        """
        :param hazard_outputs: the outputs of a hazard calculation
        :returns: the number of bytes to be allocated (can be
                  much less if there is no correlation and the 'fast'
                  epsilons management is enabled).

        If the hazard_outputs come from an event based or scenario computation,
        populate the .epsilons_shape dictionary.
        """
        num_assets = len(self.asset_ids)
        if self.hc.calculation_mode == 'event_based':
            lt_model_ids = set(ho.output_container.lt_realization.lt_model.id
                               for ho in hazard_outputs)
            for lt_model_id in lt_model_ids:
                ses_coll = models.SESCollection.objects.get(
                    lt_model=lt_model_id)
                if self.epsilons_management == 'full':
                    samples = ses_coll.get_ruptures().count()
                else:
                    samples = 1
                self.epsilons_shape[ses_coll.id] = (num_assets, samples)
        elif self.hc.calculation_mode == 'scenario':
                if self.epsilons_management == 'full':
                    samples = self.hc.number_of_ground_motion_fields
                else:
                    samples = 1
                self.epsilons_shape[0] = (num_assets, samples)
        if self.epsilons_management == 'fast' and self.epsilons_shape:
            # size of the correlation matrix
            return num_assets * num_assets * BYTES_PER_FLOAT
        nbytes = 0
        for (n, r) in self.epsilons_shape.values():
            # the max(n, r) is taken because if n > r then the limiting
            # factor is the size of the correlation matrix, i.e. n
            nbytes += max(n, r) * n * BYTES_PER_FLOAT
        return nbytes

    def init_epsilons(self, hazard_outputs):
        """
        :param hazard_outputs: the outputs of a hazard calculation

        If the hazard_outputs come from an event based or scenario computation,
        populate the .epsilons and the .rupture_ids dictionaries.
        """
        if not self.epsilons_shape:
            self.calc_nbytes(hazard_outputs)
        if self.hc.calculation_mode == 'event_based':
            lt_model_ids = set(ho.output_container.lt_realization.lt_model.id
                               for ho in hazard_outputs)
            for lt_model_id in lt_model_ids:
                ses_coll = models.SESCollection.objects.get(
                    lt_model=lt_model_id)
                scid = ses_coll.id
                self.rupture_ids[scid] = ses_coll.get_ruptures(
                    ).values_list('id', flat=True)
                self.epsilons[scid] = make_epsilons(
                    len(self.asset_ids), len(self.rupture_ids[scid]),
                    self.rc.master_seed, self.rc.asset_correlation,
                    self.epsilons_management)
        elif self.hc.calculation_mode == 'scenario':
            self.rupture_ids[0] = []
            self.epsilons[0] = make_epsilons(
                len(self.asset_ids), self.hc.number_of_ground_motion_fields,
                self.rc.master_seed, self.rc.asset_correlation,
                self.epsilons_management)

    def _indices_asset_site(self, asset_block):
        """
        Filter the given assets by the asset_ids known to the builder
        and determine their indices.

        :param asset_block: a block of assets of the right taxonomy
        :returns: three lists of the same lenght indices, assets, site_ids
        """
        indices = []
        assets = []
        site_ids = []
        for asset in asset_block:
            assert asset.taxonomy == self.taxonomy, (
                asset.taxonomy, self.taxonomy)
            try:
                idx = self.asset_ids.index(asset.id)
            except ValueError:  # asset.id not in list
                logs.LOG.info(
                    "No hazard has been found for "
                    "the asset %s within %s km", asset,
                    self.rc.best_maximum_distance)
            else:
                site_ids.append(self.site_ids[idx])
                assets.append(asset)
                indices.append(idx)
        return indices, assets, site_ids

    def make_getters(self, gettercls, hazard_outputs, asset_block, imts):
        """
        Build the appropriate hazard getters from the given hazard
        outputs. The assets which have no corresponding hazard site
        within the maximum distance are discarded. A RuntimeError is
        raised if all assets are discarded. From outputs coming from
        an event based or a scenario calculation the right epsilons
        corresponding to the assets are stored in the getters.

        :param gettercls: the HazardGetter subclass to use
        :param hazard_outputs: the outputs of a hazard calculation
        :param asset_block: a block of assets
        :param imts: a set of strings denoting Intensity Measure Types

        :returns: a list of HazardGetter instances
        """
        indices, assets, site_ids = self._indices_asset_site(asset_block)
        if not indices:
            raise AssetSiteAssociationError(
                'Could not associated any asset in %s to '
                'hazard sites within the distance of %s km'
                % (asset_block, self.rc.best_maximum_distance))
        if not self.epsilons:
            self.init_epsilons(hazard_outputs)
        getters = []
        for ho in hazard_outputs:
            getter = gettercls(ho, assets, site_ids)
            if self.hc.calculation_mode == 'event_based':
                ses_coll_id = models.SESCollection.objects.get(
                    lt_model=ho.output_container.lt_realization.lt_model).id
                getter.rupture_ids = self.rupture_ids[ses_coll_id]
                getter.epsilons = self.epsilons[ses_coll_id][indices]
            elif self.hc.calculation_mode == 'scenario':
                getter.num_samples = self.epsilons_shape[0][1]
                getter.epsilons = self.epsilons[0][indices]
            getters.append(getter)
        return getters<|MERGE_RESOLUTION|>--- conflicted
+++ resolved
@@ -180,7 +180,7 @@
     rupture_ids = None  # set by the GetterBuilder
     epsilons = None  # set by the GetterBuilder
 
-    def get_data(self, imt):
+    def store_data(self, imt):
         """
         Extracts the GMFs for the given `imt` from the hazard output.
 
@@ -197,60 +197,11 @@
         if not site2gmv:
             raise NoHazardError('No data for output=%s, imt=%s' %
                                 (self.hazard_output, imt))
-        all_gmvs = []
-        for site_id in self.site_ids:
+
+        for site_id in set(self.site_ids):
             array = numpy.array([site2gmv[r].get(site_id, 0.)
                                  for r in rupture_ids])
-            all_gmvs.append(array)
-        return all_gmvs
-
-    def _get_gmv_dict(self, imt_type, sa_period, sa_damping):
-        """
-        :returns: a dictionary {rupture_id: gmv} for the given site and IMT
-        """
-        gmf_id = self.hazard_output.output_container.id
-        if sa_period:
-            imt_query = 'imt=%s and sa_period=%s and sa_damping=%s'
-        else:
-            imt_query = 'imt=%s and sa_period is %s and sa_damping is %s'
-        gmv_dict = {}
-        cursor = models.getcursor('job_init')
-        query = ('select site_id, rupture_ids, gmvs from '
-                 'hzrdr.gmf_data where gmf_id=%s and site_id in %s '
-                 'and {} order by site_id, task_no'.format(imt_query))
-        qargs = (gmf_id, tuple(self.site_ids), imt_type, sa_period, sa_damping)
-        cursor.execute(query, qargs)
-        # to debug: print cursor.mogrify(query, qargs)
-        data = cursor.fetchall()
-        for sid, group in itertools.groupby(data, operator.itemgetter(0)):
-            gmvs = []
-            ruptures = []
-            for site_id, rupture_ids, gmvs_chunk in group:
-                gmvs.extend(gmvs_chunk)
-                ruptures.extend(rupture_ids)
-            gmv_dict[sid] = dict(itertools.izip(ruptures, gmvs))
-        return gmv_dict
-
-<<<<<<< HEAD
-    def get_data_old(self, imt):
-=======
-    def store_data(self, imt):
->>>>>>> f09661c5
-        """
-        Store the GMFs for the given `imt` from the hazard output for
-        each site in the .data[imt, site_id] dictionary.
-
-        :param str imt: Intensity Measure Type
-        """
-        imt_type, sa_period, sa_damping = from_string(imt)
-        gmv_dict = self._get_gmv_dict(imt_type, sa_period, sa_damping)
-        for site_id in set(self.site_ids):
-            gmv = gmv_dict.get(site_id, {})
-            if gmv:
-                array = numpy.array([gmv.get(r, 0.) for r in self.rupture_ids])
-                self.data[imt, site_id] = array
-            else:
-                logs.LOG.info('No data for site_id=%d, imt=%s', site_id, imt)
+            self.data[imt, site_id] = array
 
 
 class ScenarioGetter(HazardGetter):
@@ -468,5 +419,7 @@
             elif self.hc.calculation_mode == 'scenario':
                 getter.num_samples = self.epsilons_shape[0][1]
                 getter.epsilons = self.epsilons[0][indices]
+            for imt in imts:
+                getter.store_data(imt)
             getters.append(getter)
         return getters