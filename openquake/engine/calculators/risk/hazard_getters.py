--- conflicted
+++ resolved
@@ -219,63 +219,8 @@
         """
         Iterator yielding site_id, assets.
         """
-<<<<<<< HEAD
-=======
-        monitor = monitor or DummyMonitor()
-        with monitor.copy('associating asset_ids <-> gmf_ids'):
-            asset_ids, gmf_ids = self.get_data(self.imt)
-        missing_asset_ids = self.all_asset_ids - set(asset_ids)
-
-        for missing_asset_id in missing_asset_ids:
-            # please dont' remove this log: it was required by Vitor since
-            # this is a case that should NOT happen and must raise a warning
-            logs.LOG.warn(
-                "No hazard with imt %s has been found for "
                 "the asset %s within %s km" % (
                     self.imt,
-                    self.asset_dict[missing_asset_id], self.max_distance))
-
-        distinct_gmf_ids = tuple(set(gmf_ids))
-        cursor = models.getcursor('job_init')
-
-        if self.hazard_output.output_type == 'gmf_scenario':
-            gmfs = dict((i, models.GmfAgg.objects.get(pk=i).gmvs)
-                        for i in distinct_gmf_ids)
-            return ([self.asset_dict[asset_id] for asset_id in asset_ids],
-                    [gmfs[i] for i in gmf_ids])
-
-        elif not gmf_ids:  # all missing
-            return [], ([], [])
-
-        cursor = models.getcursor('job_init')
-
-        # get the sorted ruptures from all the distinct GMFs
-        with monitor.copy('getting ruptures'):
-            cursor.execute('''\
-        SELECT distinct unnest(array_concat(rupture_ids)) FROM hzrdr.gmf_agg
-        WHERE id in %s ORDER BY unnest''', (distinct_gmf_ids,))
-            # TODO: in principle it should be possible to remove the ORDER BY;
-            # qa_tests.risk.event_based.case_3.test.EventBasedRiskCase3TestCase
-            # breaks if I do so (MS)
-            rupture_ids = numpy.array([r[0] for r in cursor.fetchall()])
-
-        # get the data from the distinct GMFs
-        with monitor.copy('getting gmvs'):
-            cursor.execute('''\
-            SELECT id, gmvs, rupture_ids FROM hzrdr.gmf_agg
-            WHERE id in %s''', (distinct_gmf_ids,))
-            gmfs = {}
-            for gmf_id, gmvs, ruptures in cursor.fetchall():
-                gmvd = dict(zip(ruptures, gmvs))
-                gmvs = numpy.array([gmvd.get(r, 0.) for r in rupture_ids])
-                gmfs[gmf_id] = gmvs
-
-        ret = ([self.asset_dict[asset_id] for asset_id in asset_ids],
-               ([gmfs[i] for i in gmf_ids], rupture_ids))
-        return ret
-
-    def get_data(self, imt):
->>>>>>> ef574287
         cursor = models.getcursor('job_init')
         # NB: the ``distinct ON (exposure_data.id)`` combined with the
         # ``ORDER BY ST_Distance`` does the job to select the closest site.
