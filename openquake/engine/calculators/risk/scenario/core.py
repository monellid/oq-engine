# Copyright (c) 2010-2013, GEM Foundation.
#
# OpenQuake is free software: you can redistribute it and/or modify it
# under the terms of the GNU Affero General Public License as published
# by the Free Software Foundation, either version 3 of the License, or
# (at your option) any later version.
#
# OpenQuake is distributed in the hope that it will be useful,
# but WITHOUT ANY WARRANTY; without even the implied warranty of
# MERCHANTABILITY or FITNESS FOR A PARTICULAR PURPOSE.  See the
# GNU General Public License for more details.
#
# You should have received a copy of the GNU Affero General Public License
# along with OpenQuake.  If not, see <http://www.gnu.org/licenses/>.


"""
Core functionality for the scenario risk calculator.
"""
import numpy
from django import db

from openquake.risklib import api

from openquake.engine.calculators import base
from openquake.engine.calculators.risk import general
from openquake.engine.utils import tasks, stats
from openquake.engine.db import models


@tasks.oqtask
@stats.count_progress('r')
def scenario(job_id, hazard, seed, vulnerability_function, output_containers,
             asset_correlation):
    """
    Celery task for the scenario damage risk calculator.

    :param job_id: the id of the current
    :class:`openquake.engine.db.models.OqJob`
    :param dict hazard:
      A dictionary mapping IDs of
      :class:`openquake.engine.db.models.Output` (with output_type set
      to 'gmfscenario') to a tuple where the first element is an instance of
      :class:`..hazard_getters.GroundMotionScenarioGetter2`, and the second
      element is the corresponding weight.
    :param seed: the seed used to initialize the rng
    :param output_containers: a dictionary {hazard_id: output_id}
        where output id represents the id of the loss map
    :param asset_correlation: asset correlation coefficient
    """

    calc = api.Scenario(vulnerability_function, seed, asset_correlation)

    hazard_getter = hazard.values()[0][0]

    assets, ground_motion_values, missings = hazard_getter()

    loss_ratio_matrix = calc(ground_motion_values)

    # Risk output container id
    outputs_id = output_containers.values()[0][0]

    with db.transaction.commit_on_success(using='reslt_writer'):
        for i, asset in enumerate(assets):
            general.write_loss_map_data(
                outputs_id, asset,
                loss_ratio_matrix[i].mean(),
                std_dev=loss_ratio_matrix[i].std(ddof=1))
<<<<<<< HEAD
=======

    aggregate_losses = sum(loss_ratio_matrix[i] * asset.value
                           for i, asset in enumerate(assets))
>>>>>>> 0763b2e8

    base.signal_task_complete(job_id=job_id,
                              num_items=len(assets) + len(missings),
                              aggregate_losses=aggregate_losses)
scenario.ignore_result = False


class ScenarioRiskCalculator(general.BaseRiskCalculator):
    """
    Scenario Risk Calculator. Computes a Loss Map,
    for a given set of assets.
    """
    hazard_getter = general.hazard_getters.GroundMotionScenarioGetter

    core_calc_task = scenario

    def __init__(self, job):
        super(ScenarioRiskCalculator, self).__init__(job)
        self.aggregate_losses = None

    def task_completed_hook(self, message):
        aggregate_losses = message['aggregate_losses']

        if self.aggregate_losses is None:
            self.aggregate_losses = numpy.zeros(aggregate_losses.shape)
        self.aggregate_losses += aggregate_losses

    def post_process(self):
        with db.transaction.commit_on_success(using='reslt_writer'):
            models.AggregateLoss.objects.create(
                output=models.Output.objects.create_output(
                    self.job, "Aggregate Loss",
                    "aggregate_loss"),
                mean=numpy.mean(self.aggregate_losses),
                std_dev=numpy.std(self.aggregate_losses, ddof=1))

    def hazard_outputs(self, hazard_calculation):
        """
        :returns: the single hazard output associated to
        `hazard_calculation`
        """

        # in scenario hazard calculation we do not have hazard logic
        # tree realizations, and we have only one output
        return hazard_calculation.oqjob_set.filter(status="complete").latest(
            'last_update').output_set.get(
                output_type='gmf_scenario')

    def create_getter(self, output, assets):
        """
        See :method:`..general.BaseRiskCalculator.create_getter`
        """
        if output.output_type != 'gmf_scenario':
            raise RuntimeError(
                "The provided hazard output is not a ground motion field: %s"
                % output.output_type)
        return (self.hazard_getter(
            output.id, self.imt, assets,
            self.rc.get_hazard_maximum_distance()),
            1)

    @property
    def calculator_parameters(self):
        """
        Provides calculator specific params
        in a list format where first value
        represents the intensity measure
        type and the second one the asset
        correlation value.
        """

        return [self.rc.asset_correlation or 0]

    def create_outputs(self, hazard_output):
        """
        Create the the output of a ScenarioRisk calculator
        which is a LossMap.
        """

        return [models.LossMap.objects.create(
                output=models.Output.objects.create_output(
                    self.job, "Loss Map", "loss_map"),
                hazard_output=hazard_output).id]<|MERGE_RESOLUTION|>--- conflicted
+++ resolved
@@ -66,12 +66,9 @@
                 outputs_id, asset,
                 loss_ratio_matrix[i].mean(),
                 std_dev=loss_ratio_matrix[i].std(ddof=1))
-<<<<<<< HEAD
-=======
 
     aggregate_losses = sum(loss_ratio_matrix[i] * asset.value
                            for i, asset in enumerate(assets))
->>>>>>> 0763b2e8
 
     base.signal_task_complete(job_id=job_id,
                               num_items=len(assets) + len(missings),
