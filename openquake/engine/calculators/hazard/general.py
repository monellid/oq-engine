--- conflicted
+++ resolved
@@ -60,8 +60,6 @@
 DILATION_ONE_METER = 1e-5
 
 
-<<<<<<< HEAD
-=======
 def _normalize(prob, zero):
     # make sure that the elements of prob are matrices with n_levels elements,
     # possibly all zeros; zero is a matrix of n_sites * n_levels zeros
@@ -69,7 +67,6 @@
         [zero[0] if all_equal(p, 0) else p for p in prob], dtype=float)
 
 
->>>>>>> de655960
 def store_site_model(job, site_model_source):
     """Invoke site model parser and save the site-specified parameter data to
     the database.
@@ -98,18 +95,11 @@
     :param value: a numeric value
     :returns: a boolean
     """
-<<<<<<< HEAD
-    if isinstance(obj, numpy.ndarray):
-        return (obj == value).all()
-    else:
-        return obj == value
-=======
     eq = (obj == value)
     if isinstance(eq, numpy.ndarray):
         return eq.all()
     else:
         return eq
->>>>>>> de655960
 
 
 class BaseHazardCalculator(base.Calculator):
@@ -127,11 +117,8 @@
         self.rupture_block_size = int(
             config.get('hazard', 'rupture_block_size'))
 
-<<<<<<< HEAD
         # a dictionary site_id -> set of rupture ids
         self.site_ruptures = collections.defaultdict(set)
-=======
->>>>>>> de655960
         # a dictionary trt_model_id -> rupture_data
         self.rupt_collector = collections.defaultdict(list)
         # a dictionary trt_model_id -> num_ruptures
@@ -227,15 +214,6 @@
         """
         curves_by_gsim, trt_model_id, bbs = result
         for gsim, probs in curves_by_gsim:
-<<<<<<< HEAD
-            # probabilities of no exceedence per IMT
-            pnes = numpy.array(
-                [1 - (zero if all_equal(prob, 0) else prob)
-                 for prob, zero in itertools.izip(probs, self.zero)])
-            # TODO: add a test like Yufang computation testing the broadcast
-            acc[trt_model_id, gsim] = 1 - (
-                1 - acc.get((trt_model_id, gsim), self.zero)) * pnes
-=======
             pnes = []
             for prob, zero in itertools.izip(probs, self.zeros):
                 pnes.append(1 - _normalize(prob, zero))
@@ -244,7 +222,6 @@
 
             # TODO: add a test like Yufang computation testing the broadcast
             acc[trt_model_id, gsim] = 1 - pnes1 * pnes2
->>>>>>> de655960
 
         if self.hc.poes_disagg:
             for bb in bbs:
@@ -274,18 +251,12 @@
             n_levels = sum(len(lvls) for lvls in self.imtls.itervalues()
                            ) / float(len(self.imtls))
             n_sites = len(self.hc.site_collection)
-<<<<<<< HEAD
-            self.zero = numpy.array(
-                [numpy.zeros((n_sites, len(self.imtls[imt])))
-                 for imt in sorted(self.imtls)])
-=======
             self.zeros = numpy.array(
                 [numpy.zeros((n_sites, len(self.imtls[imt])))
                  for imt in sorted(self.imtls)])
             self.ones = [numpy.zeros(len(self.imtls[imt]), dtype=float)
                          for imt in sorted(self.imtls)]
 
->>>>>>> de655960
             total = len(self.imtls) * n_levels * n_sites
             logs.LOG.info('%d IMT(s), %d level(s) and %d sites, total %d',
                           len(self.imtls), n_levels, n_sites, total)
@@ -513,19 +484,6 @@
         points = self.hc.points_to_compute()
 
         for rlz in self._get_realizations():
-<<<<<<< HEAD
-            # create a new `HazardCurve` 'container' record for each
-            # realization (virtual container for multiple imts)
-            haz_curve_container = models.HazardCurve.objects.create(
-                output=models.Output.objects.create_output(
-                    self.job, "hc-multi-imt-rlz-%s" % rlz.id,
-                    "hazard_curve_multi"),
-                lt_realization=rlz,
-                investigation_time=self.hc.investigation_time)
-
-            with self.monitor('building curves per realization'):
-                curves_by_imt = haz_curve_container.build_data(self.curves)
-=======
             # create a multi-imt curve
             multicurve = models.Output.objects.create_output(
                 self.job, "hc-multi-imt-rlz-%s" % rlz.id,
@@ -536,7 +494,6 @@
 
             with self.monitor('building curves per realization'):
                 curves_by_imt = models.build_curves(rlz, self.curves)
->>>>>>> de655960
 
             # create a new `HazardCurve` 'container' record for each
             # realization for each intensity measure type
