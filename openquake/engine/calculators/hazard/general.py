# -*- coding: utf-8 -*-
# vim: tabstop=4 shiftwidth=4 softtabstop=4

# Copyright (c) 2010-2014, GEM Foundation.
#
# OpenQuake is free software: you can redistribute it and/or modify it
# under the terms of the GNU Affero General Public License as published
# by the Free Software Foundation, either version 3 of the License, or
# (at your option) any later version.
#
# OpenQuake is distributed in the hope that it will be useful,
# but WITHOUT ANY WARRANTY; without even the implied warranty of
# MERCHANTABILITY or FITNESS FOR A PARTICULAR PURPOSE.  See the
# GNU General Public License for more details.
#
# You should have received a copy of the GNU Affero General Public License
# along with OpenQuake.  If not, see <http://www.gnu.org/licenses/>.

"""Common code for the hazard calculators."""

import os
import random
import itertools
import collections

import numpy

from openquake.hazardlib.imt import from_string

# FIXME: one must import the engine before django to set DJANGO_SETTINGS_MODULE
from openquake.engine.db import models
from django.db import transaction

from openquake.nrmllib import parsers as nrml_parsers
from openquake.nrmllib.risk import parsers

from openquake.commonlib import logictree, source
from openquake.commonlib.general import block_splitter, distinct

from openquake.engine.input import exposure
from openquake.engine import logs
from openquake.engine import writer
from openquake.engine.calculators import base
from openquake.engine.calculators.post_processing import mean_curve
from openquake.engine.calculators.post_processing import quantile_curve
from openquake.engine.calculators.post_processing import (
    weighted_quantile_curve
)
from openquake.engine.export import core as export_core
from openquake.engine.export import hazard as hazard_export
from openquake.engine.utils import config
from openquake.engine.performance import EnginePerformanceMonitor

#: Maximum number of hazard curves to cache, for selects or inserts
CURVE_CACHE_SIZE = 100000

QUANTILE_PARAM_NAME = "QUANTILE_LEVELS"
POES_PARAM_NAME = "POES"
# Dilation in decimal degrees (http://en.wikipedia.org/wiki/Decimal_degrees)
# 1e-5 represents the approximate distance of one meter at the equator.
DILATION_ONE_METER = 1e-5


def store_site_model(job, site_model_source):
    """Invoke site model parser and save the site-specified parameter data to
    the database.

    :param job:
        The job that is loading this site_model_source
    :param site_model_source:
        Filename or file-like object containing the site model XML data.
    :returns:
        `list` of ids of the newly-inserted `hzrdi.site_model` records.
    """
    parser = nrml_parsers.SiteModelParser(site_model_source)
    data = [models.SiteModel(vs30=node.vs30,
                             vs30_type=node.vs30_type,
                             z1pt0=node.z1pt0,
                             z2pt5=node.z2pt5,
                             location=node.wkt,
                             job_id=job.id)
            for node in parser.parse()]
    return writer.CacheInserter.saveall(data)


def all_equal(obj, value):
    """
    :param obj: a numpy array or something else
    :param value: a numeric value
    :returns: a boolean
    """
    eq = (obj == value)
    if isinstance(eq, numpy.ndarray):
        return eq.all()
    else:
        return eq


class BaseHazardCalculator(base.Calculator):
    """
    Abstract base class for hazard calculators. Contains a bunch of common
    functionality, like initialization procedures.
    """

    def __init__(self, job):
        super(BaseHazardCalculator, self).__init__(job)

<<<<<<< HEAD
        # two crucial parameters from openquake.cfg
        self.source_max_weight = int(
            config.get('hazard', 'source_max_weight'))
        self.rupture_block_size = int(
            config.get('hazard', 'rupture_block_size'))
        self.concurrent_tasks = int(
            config.get('hazard', 'concurrent_tasks'))

        # a dictionary site_id -> set of rupture ids
        self.site_ruptures = collections.defaultdict(set)
        # a dictionary trt_model_id -> rupture_data
        self.rupt_collector = collections.defaultdict(list)
=======
        # three crucial parameters from openquake.cfg
        self.source_max_weight = int(
            config.get('hazard', 'source_max_weight'))
        self.concurrent_tasks = int(
            config.get('hazard', 'concurrent_tasks'))

>>>>>>> 73da4a54
        # a dictionary trt_model_id -> num_ruptures
        self.num_ruptures = collections.defaultdict(int)
        # now a dictionary (trt_model_id, gsim) -> poes
        self.curves = {}

    @property
    def hc(self):
        """
        A shorter and more convenient way of accessing the
        :class:`~openquake.engine.db.models.HazardCalculation`.
        """
        return self.job.hazard_calculation

    def task_arg_gen(self):
        """
        Loop through realizations and sources to generate a sequence of
        task arg tuples. Each tuple of args applies to a single task.
        Yielded results are of the form
        (job_id, site_collection, sources, trt_model_id, gsims, task_no).
        """
        if self._task_args:
            # the method was already called and the arguments generated
            for args in self._task_args:
                yield args
            return

        sitecol = self.hc.site_collection
        task_no = 0
        for trt_model_id in self.source_collector:
            trt_model = models.TrtModel.objects.get(pk=trt_model_id)
            sc = self.source_collector[trt_model_id]
            ltpath = tuple(trt_model.lt_model.sm_lt_path)
            gsims = [logictree.GSIM[gsim]() for gsim in trt_model.gsims]

            # NB: the filtering of the sources by site is slow
            source_blocks = sc.gen_blocks(
                self.hc.sites_affected_by,
                self.source_max_weight,
                self.hc.area_source_discretization)
            num_blocks = 0
            num_sources = 0
            for block in source_blocks:
                args = (self.job.id, sitecol, block,
                        trt_model.id, gsims, task_no)
                self._task_args.append(args)
                yield args
<<<<<<< HEAD
                num_blocks += 1
=======
>>>>>>> 73da4a54
                task_no += 1
                num_blocks += 1
                num_sources += len(block)
                logs.LOG.info('Processing %d sources out of %d' %
                              sc.filtered_sources)

            logs.LOG.progress('Generated %d block(s) for %s, TRT=%s',
                              num_blocks, ltpath, sc.trt)
            trt_model.num_sources = num_sources
            trt_model.num_ruptures = sc.num_ruptures
            trt_model.save()

    def task_completed(self, result):
        """
        Simply call the method `agg_curves`.

        :param result: the result of the .core_calc_task
        """
        self.agg_curves(self.curves, result)

    @EnginePerformanceMonitor.monitor
    def agg_curves(self, acc, result):
        """
        This is used to incrementally update hazard curve results by combining
        an initial value with some new results. (Each set of new results is
        computed over only a subset of seismic sources defined in the
        calculation model.)

        :param acc:
            A dictionary of curves
        :param result:
            A triplet `(curves_by_gsim, trt_model_id, bbs)`.
            `curves_by_gsim` is a list of pairs `(gsim, curves_by_imt)`
            where `curves_by_imt` is a list of 2-D numpy arrays
            representing the new results which need to be combined
            with the current value. These should be the same shape as
            `acc[tr_model_id, gsim][j]` where `gsim` is the GSIM
            name and `j` is the IMT ordinal.
        """
        curves_by_gsim, trt_model_id, bbs = result
        for gsim, probs in curves_by_gsim:
            pnes = []
            for prob, zero in itertools.izip(probs, self.zeros):
                pnes.append(1 - (zero if all_equal(prob, 0) else prob))
            pnes1 = numpy.array(pnes)
            pnes2 = 1 - acc.get((trt_model_id, gsim), self.zeros)

            # TODO: add a test like Yufang computation testing the broadcast
            acc[trt_model_id, gsim] = 1 - pnes1 * pnes2

        if self.hc.poes_disagg:
            for bb in bbs:
                self.bb_dict[bb.lt_model_id, bb.site_id].update_bb(bb)

        return acc

    def _get_realizations(self):
        """
        Get all of the logic tree realizations for this calculation.
        """
        return models.LtRealization.objects\
            .filter(lt_model__hazard_calculation=self.hc).order_by('id')

    def pre_execute(self):
        """
        Initialize risk models, site model and sources
        """
        self.parse_risk_models()
        with transaction.commit_on_success(using='job_init'):
            # if you don't use a transaction, errors will be eaten
            models.Imt.save_new(self.hc.get_imts())
        self.initialize_site_model()
        self.initialize_sources()
        self.imtls = self.hc.intensity_measure_types_and_levels
        if self.imtls:
            n_levels = sum(len(lvls) for lvls in self.imtls.itervalues()
                           ) / float(len(self.imtls))
            n_sites = len(self.hc.site_collection)
            self.zeros = numpy.array(
                [numpy.zeros((n_sites, len(self.imtls[imt])))
                 for imt in sorted(self.imtls)])
            self.ones = [numpy.zeros(len(self.imtls[imt]), dtype=float)
                         for imt in sorted(self.imtls)]

            total = len(self.imtls) * n_levels * n_sites
            logs.LOG.info('%d IMT(s), %d level(s) and %d sites, total %d',
                          len(self.imtls), n_levels, n_sites, total)

    def post_execute(self):
        """Inizialize realizations"""
        self.initialize_realizations()
        if self.curves:
            # must be called after the realizations are known
            self.save_hazard_curves()

    @EnginePerformanceMonitor.monitor
    def initialize_sources(self):
        """
        Parse source models and validate source logic trees. It also
        filters the sources far away and apply uncertainties to the
        relevant ones. Notice that sources are automatically split.

        :returns:
            a list with the number of sources for each source model
        """
        logs.LOG.progress("initializing sources")
        self.source_model_lt = logictree.SourceModelLogicTree.from_hc(self.hc)
        sm_paths = distinct(self.source_model_lt)
        nrml_to_hazardlib = source.NrmlHazardlibConverter(
            self.hc.investigation_time,
            self.hc.rupture_mesh_spacing,
            self.hc.width_of_mfd_bin,
            self.hc.area_source_discretization,
        )
        # define an ordered dictionary trt_model_id -> SourceCollector
        self.source_collector = collections.OrderedDict()
        for i, (sm, weight, smpath) in enumerate(sm_paths):
            fname = os.path.join(self.hc.base_path, sm)
            apply_unc = self.source_model_lt.make_apply_uncertainties(smpath)
            source_collectors = source.parse_source_model(
                fname, nrml_to_hazardlib, apply_unc)
            trts = [sc.trt for sc in source_collectors]

            self.source_model_lt.tectonic_region_types.update(trts)
            lt_model = models.LtSourceModel.objects.create(
                hazard_calculation=self.hc, sm_lt_path=smpath, ordinal=i,
                sm_name=sm, weight=weight)

            # save TrtModels for each tectonic region type
            gsims_by_trt = lt_model.make_gsim_lt(trts).values
            for sc in source_collectors:
                if not sc.trt in gsims_by_trt:
                    gsim_file = self.hc.inputs['gsim_logic_tree']
                    raise ValueError(
                        "Found in %r a tectonic region type %r inconsistent "
                        "with the ones in %r" % (sm, sc.trt, gsim_file))
                # NB: the source_collectors are ordered by number of sources
                # and lexicographically, so the models are in the right order
                trt_model_id = models.TrtModel.objects.create(
                    lt_model=lt_model,
                    tectonic_region_type=sc.trt,
                    num_sources=len(sc.sources),
                    num_ruptures=sc.num_ruptures,
                    min_mag=sc.min_mag,
                    max_mag=sc.max_mag,
                    gsims=gsims_by_trt[sc.trt]).id
                self.source_collector[trt_model_id] = sc

    @EnginePerformanceMonitor.monitor
    def parse_risk_models(self):
        """
        If any risk model is given in the hazard calculation, the
        computation will be driven by risk data. In this case the
        locations will be extracted from the exposure file (if there
        is one) and the imt (and levels) will be extracted from the
        vulnerability model (if there is one)
        """
        hc = self.hc
        if hc.vulnerability_models:
            logs.LOG.progress("parsing risk models")

            hc.intensity_measure_types_and_levels = dict()
            hc.intensity_measure_types = list()

            for vf in hc.vulnerability_models:
                intensity_measure_types_and_levels = dict(
                    (record['IMT'], record['IML']) for record in
                    parsers.VulnerabilityModelParser(vf))

                for imt, levels in \
                        intensity_measure_types_and_levels.items():
                    if (imt in hc.intensity_measure_types_and_levels and
                        (set(hc.intensity_measure_types_and_levels[imt]) -
                         set(levels))):
                        logs.LOG.warning(
                            "The same IMT %s is associated with "
                            "different levels" % imt)
                    else:
                        hc.intensity_measure_types_and_levels[imt] = levels

                hc.intensity_measure_types.extend(
                    intensity_measure_types_and_levels)

            # remove possible duplicates
            if hc.intensity_measure_types is not None:
                hc.intensity_measure_types = list(set(
                    hc.intensity_measure_types))
            hc.save()
            logs.LOG.info("Got IMT and levels "
                          "from vulnerability models: %s - %s" % (
                              hc.intensity_measure_types_and_levels,
                              hc.intensity_measure_types))

        if 'fragility' in hc.inputs:
            hc.intensity_measure_types_and_levels = dict()
            hc.intensity_measure_types = list()

            parser = iter(parsers.FragilityModelParser(
                hc.inputs['fragility']))
            hc = self.hc

            fragility_format, _limit_states = parser.next()

            if (fragility_format == "continuous" and
                    hc.calculation_mode != "scenario"):
                raise NotImplementedError(
                    "Getting IMT and levels from "
                    "a continuous fragility model is not yet supported")

            hc.intensity_measure_types_and_levels = dict(
                (iml['IMT'], iml['imls'])
                for _taxonomy, iml, _params, _no_damage_limit in parser)
            hc.intensity_measure_types.extend(
                hc.intensity_measure_types_and_levels)
            hc.save()

        if 'exposure' in hc.inputs:
            with logs.tracing('storing exposure'):
                exposure.ExposureDBWriter(
                    self.job).serialize(
                    parsers.ExposureModelParser(hc.inputs['exposure']))

    @EnginePerformanceMonitor.monitor
    def initialize_site_model(self):
        """
        Populate the hazard site table.

        If a site model is specified in the calculation configuration,
        parse it and load it into the `hzrdi.site_model` table.
        """
        logs.LOG.progress("initializing sites")
        self.hc.points_to_compute(save_sites=True)

        site_model_inp = self.hc.site_model
        if site_model_inp:
            store_site_model(self.job, site_model_inp)

    def initialize_realizations(self):
        """
        Create records for the `hzrdr.lt_realization`.

        This function works either in random sampling mode (when lt_realization
        models get the random seed value) or in enumeration mode (when weight
        values are populated). In both cases we record the logic tree paths
        for both trees in the `lt_realization` record, as well as ordinal
        number of the realization (zero-based).
        """
        logs.LOG.progress("initializing realizations")
<<<<<<< HEAD
        for idx, (sm, weight, sm_lt_path) in enumerate(self.source_model_lt):
            lt_model = models.LtSourceModel.objects.get(
                hazard_calculation=self.hc, sm_lt_path=sm_lt_path)
            lt = iter(lt_model.make_gsim_lt(seed=self.hc.random_seed + idx))
            if self.hc.number_of_logic_tree_samples:  # sampling
                rlzs = [lt.next()]  # pick one gsim realization
            else:  # full enumeration
                rlzs = list(lt)  # pick all gsim realizations
            logs.LOG.info('Creating %d GMPE realization(s) for model %s, %s',
                          len(rlzs), lt_model.sm_name, lt_model.sm_lt_path)
            self._initialize_realizations(idx, lt_model, rlzs)
=======
        num_samples = self.hc.number_of_logic_tree_samples
        gsim_lt_dict = {}  # gsim_lt per source model logic tree path
        for idx, (sm, weight, sm_lt_path) in enumerate(self.source_model_lt):
            lt_model = models.LtSourceModel.objects.get(
                hazard_calculation=self.hc, sm_lt_path=sm_lt_path)
            if not sm_lt_path in gsim_lt_dict:
                gsim_lt_dict[sm_lt_path] = lt_model.make_gsim_lt()
            gsim_lt = gsim_lt_dict[sm_lt_path]
            if num_samples:  # sampling, pick just one gsim realization
                rnd = random.Random(self.hc.random_seed + idx)
                rlzs = [logictree.sample_one(gsim_lt, rnd)]
            else:
                rlzs = list(gsim_lt)  # full enumeration
            logs.LOG.info('Creating %d GMPE realization(s) for model %s, %s',
                          len(rlzs), lt_model.sm_name, lt_model.sm_lt_path)
            self._initialize_realizations(idx, lt_model, rlzs)
        num_ind_rlzs = sum(gsim_lt.get_num_paths()
                           for gsim_lt in gsim_lt_dict.itervalues())
        if num_samples > num_ind_rlzs:
            logs.LOG.warn("""
The number of independent realizations is %d but you are using %d samplings.
That means that some GMPEs will be sampled more than once, resulting in
duplicated data and redundant computation. You should switch to full
enumeration mode, i.e. set number_of_logic_tree_samples=0 in your .ini file.
""", num_ind_rlzs, num_samples)
>>>>>>> 73da4a54

    @transaction.commit_on_success(using='job_init')
    def _initialize_realizations(self, idx, lt_model, realizations):
        # create the realizations for the given lt source model
        trt_models = lt_model.trtmodel_set.filter(num_ruptures__gt=0)
        if not trt_models:
            return
        rlz_ordinal = idx * len(realizations)
        for gsim_by_trt, weight, lt_path in realizations:
            weight = (lt_model.weight or 1) * weight
            rlz = models.LtRealization.objects.create(
                lt_model=lt_model, gsim_lt_path=lt_path,
                weight=weight, ordinal=rlz_ordinal)
            rlz_ordinal += 1
            for trt_model in trt_models:
                # populate the association table rlz <-> trt_model
                models.AssocLtRlzTrtModel.objects.get_or_create(
                    rlz=rlz, trt_model=trt_model,
                    gsim=gsim_by_trt[trt_model.tectonic_region_type])

    def _get_outputs_for_export(self):
        """
        Util function for getting :class:`openquake.engine.db.models.Output`
        objects to be exported.

        Gathers all outputs for the job, but filters out `hazard_curve_multi`
        outputs if this option was turned off in the calculation profile.
        """
        outputs = export_core.get_outputs(self.job.id)
        if not self.hc.export_multi_curves:
            outputs = outputs.exclude(output_type='hazard_curve_multi')
        return outputs

    def _do_export(self, output_id, export_dir, export_type):
        """
        Hazard-specific implementation of
        :meth:`openquake.engine.calculators.base.Calculator._do_export`.

        Calls the hazard exporter.
        """
        return hazard_export.export(output_id, export_dir, export_type)

    # this could be parallelized in the future, however in all the cases
    # I have seen until now, the serialized approach is fast enough (MS)
    @EnginePerformanceMonitor.monitor
    def save_hazard_curves(self):
        """
        Post-execution actions. At the moment, all we do is finalize the hazard
        curve results.
        """
        imtls = self.hc.intensity_measure_types_and_levels
        points = self.hc.points_to_compute()

        for rlz in self._get_realizations():
            # create a multi-imt curve
            multicurve = models.Output.objects.create_output(
                self.job, "hc-multi-imt-rlz-%s" % rlz.id,
                "hazard_curve_multi")
            models.HazardCurve.objects.create(
                output=multicurve, lt_realization=rlz,
                investigation_time=self.hc.investigation_time)

            with self.monitor('building curves per realization'):
                curves_by_imt = models.build_curves(rlz, self.curves)

            # create a new `HazardCurve` 'container' record for each
            # realization for each intensity measure type
            for imt, curves in zip(sorted(imtls), curves_by_imt):
                hc_im_type, sa_period, sa_damping = from_string(imt)

                # save output
                hco = models.Output.objects.create(
                    oq_job=self.job,
                    display_name="Hazard Curve rlz-%s-%s" % (rlz.id, imt),
                    output_type='hazard_curve',
                )

                # save hazard_curve
                haz_curve = models.HazardCurve.objects.create(
                    output=hco,
                    lt_realization=rlz,
                    investigation_time=self.hc.investigation_time,
                    imt=hc_im_type,
                    imls=imtls[imt],
                    sa_period=sa_period,
                    sa_damping=sa_damping,
                )

                # save hazard_curve_data
                logs.LOG.info('saving %d hazard curves for %s, imt=%s',
                              len(points), hco, imt)
                writer.CacheInserter.saveall([models.HazardCurveData(
                    hazard_curve=haz_curve,
                    poes=list(poes),
                    location='POINT(%s %s)' % (p.longitude, p.latitude),
                    weight=rlz.weight)
                    for p, poes in zip(points, curves)])

        self.curves = {}  # save memory for the post-processing phase

    @EnginePerformanceMonitor.monitor
    def do_aggregate_post_proc(self):
        """
        Grab hazard data for all realizations and sites from the database and
        compute mean and/or quantile aggregates (depending on which options are
        enabled in the calculation).

        Post-processing results will be stored directly into the database.
        """
        del self.source_collector  # save memory

        num_rlzs = models.LtRealization.objects.filter(
            lt_model__hazard_calculation=self.hc).count()

        num_site_blocks_per_incr = int(CURVE_CACHE_SIZE) / int(num_rlzs)
        if num_site_blocks_per_incr == 0:
            # This means we have `num_rlzs` >= `CURVE_CACHE_SIZE`.
            # The minimum number of sites should be 1.
            num_site_blocks_per_incr = 1
        slice_incr = num_site_blocks_per_incr * num_rlzs  # unit: num records

        if self.hc.mean_hazard_curves:
            # create a new `HazardCurve` 'container' record for mean
            # curves (virtual container for multiple imts)
            models.HazardCurve.objects.create(
                output=models.Output.objects.create_output(
                    self.job, "mean-curves-multi-imt",
                    "hazard_curve_multi"),
                statistics="mean",
                imt=None,
                investigation_time=self.hc.investigation_time)

        if self.hc.quantile_hazard_curves:
            for quantile in self.hc.quantile_hazard_curves:
                # create a new `HazardCurve` 'container' record for quantile
                # curves (virtual container for multiple imts)
                models.HazardCurve.objects.create(
                    output=models.Output.objects.create_output(
                        self.job, 'quantile(%s)-curves' % quantile,
                        "hazard_curve_multi"),
                    statistics="quantile",
                    imt=None,
                    quantile=quantile,
                    investigation_time=self.hc.investigation_time)

        for imt, imls in self.hc.intensity_measure_types_and_levels.items():
            im_type, sa_period, sa_damping = from_string(imt)

            # prepare `output` and `hazard_curve` containers in the DB:
            container_ids = dict()
            if self.hc.mean_hazard_curves:
                mean_output = models.Output.objects.create_output(
                    job=self.job,
                    display_name='Mean Hazard Curves %s' % imt,
                    output_type='hazard_curve'
                )
                mean_hc = models.HazardCurve.objects.create(
                    output=mean_output,
                    investigation_time=self.hc.investigation_time,
                    imt=im_type,
                    imls=imls,
                    sa_period=sa_period,
                    sa_damping=sa_damping,
                    statistics='mean'
                )
                container_ids['mean'] = mean_hc.id

            if self.hc.quantile_hazard_curves:
                for quantile in self.hc.quantile_hazard_curves:
                    q_output = models.Output.objects.create_output(
                        job=self.job,
                        display_name=(
                            '%s quantile Hazard Curves %s' % (quantile, imt)
                        ),
                        output_type='hazard_curve'
                    )
                    q_hc = models.HazardCurve.objects.create(
                        output=q_output,
                        investigation_time=self.hc.investigation_time,
                        imt=im_type,
                        imls=imls,
                        sa_period=sa_period,
                        sa_damping=sa_damping,
                        statistics='quantile',
                        quantile=quantile
                    )
                    container_ids['q%s' % quantile] = q_hc.id

            all_curves_for_imt = models.order_by_location(
                models.HazardCurveData.objects.all_curves_for_imt(
                    self.job.id, im_type, sa_period, sa_damping))

            with transaction.commit_on_success(using='job_init'):
                inserter = writer.CacheInserter(
                    models.HazardCurveData, CURVE_CACHE_SIZE)

                for chunk in models.queryset_iter(all_curves_for_imt,
                                                  slice_incr):
                    # slice each chunk by `num_rlzs` into `site_chunk`
                    # and compute the aggregate
                    for site_chunk in block_splitter(chunk, num_rlzs):
                        site = site_chunk[0].location
                        curves_poes = [x.poes for x in site_chunk]
                        curves_weights = [x.weight for x in site_chunk]

                        # do means and quantiles
                        # quantiles first:
                        if self.hc.quantile_hazard_curves:
                            for quantile in self.hc.quantile_hazard_curves:
                                if self.hc.number_of_logic_tree_samples == 0:
                                    # explicitly weighted quantiles
                                    q_curve = weighted_quantile_curve(
                                        curves_poes, curves_weights, quantile
                                    )
                                else:
                                    # implicitly weighted quantiles
                                    q_curve = quantile_curve(
                                        curves_poes, quantile
                                    )
                                inserter.add(
                                    models.HazardCurveData(
                                        hazard_curve_id=(
                                            container_ids['q%s' % quantile]),
                                        poes=q_curve.tolist(),
                                        location=site.wkt)
                                )

                        # then means
                        if self.hc.mean_hazard_curves:
                            m_curve = mean_curve(
                                curves_poes, weights=curves_weights
                            )
                            inserter.add(
                                models.HazardCurveData(
                                    hazard_curve_id=container_ids['mean'],
                                    poes=m_curve.tolist(),
                                    location=site.wkt)
                            )
                inserter.flush()<|MERGE_RESOLUTION|>--- conflicted
+++ resolved
@@ -105,27 +105,14 @@
     def __init__(self, job):
         super(BaseHazardCalculator, self).__init__(job)
 
-<<<<<<< HEAD
-        # two crucial parameters from openquake.cfg
-        self.source_max_weight = int(
-            config.get('hazard', 'source_max_weight'))
-        self.rupture_block_size = int(
-            config.get('hazard', 'rupture_block_size'))
-        self.concurrent_tasks = int(
-            config.get('hazard', 'concurrent_tasks'))
-
-        # a dictionary site_id -> set of rupture ids
-        self.site_ruptures = collections.defaultdict(set)
-        # a dictionary trt_model_id -> rupture_data
-        self.rupt_collector = collections.defaultdict(list)
-=======
         # three crucial parameters from openquake.cfg
         self.source_max_weight = int(
             config.get('hazard', 'source_max_weight'))
         self.concurrent_tasks = int(
             config.get('hazard', 'concurrent_tasks'))
-
->>>>>>> 73da4a54
+        self.concurrent_tasks = int(
+            config.get('hazard', 'concurrent_tasks'))
+
         # a dictionary trt_model_id -> num_ruptures
         self.num_ruptures = collections.defaultdict(int)
         # now a dictionary (trt_model_id, gsim) -> poes
@@ -172,11 +159,6 @@
                         trt_model.id, gsims, task_no)
                 self._task_args.append(args)
                 yield args
-<<<<<<< HEAD
-                num_blocks += 1
-=======
->>>>>>> 73da4a54
-                task_no += 1
                 num_blocks += 1
                 num_sources += len(block)
                 logs.LOG.info('Processing %d sources out of %d' %
@@ -424,19 +406,6 @@
         number of the realization (zero-based).
         """
         logs.LOG.progress("initializing realizations")
-<<<<<<< HEAD
-        for idx, (sm, weight, sm_lt_path) in enumerate(self.source_model_lt):
-            lt_model = models.LtSourceModel.objects.get(
-                hazard_calculation=self.hc, sm_lt_path=sm_lt_path)
-            lt = iter(lt_model.make_gsim_lt(seed=self.hc.random_seed + idx))
-            if self.hc.number_of_logic_tree_samples:  # sampling
-                rlzs = [lt.next()]  # pick one gsim realization
-            else:  # full enumeration
-                rlzs = list(lt)  # pick all gsim realizations
-            logs.LOG.info('Creating %d GMPE realization(s) for model %s, %s',
-                          len(rlzs), lt_model.sm_name, lt_model.sm_lt_path)
-            self._initialize_realizations(idx, lt_model, rlzs)
-=======
         num_samples = self.hc.number_of_logic_tree_samples
         gsim_lt_dict = {}  # gsim_lt per source model logic tree path
         for idx, (sm, weight, sm_lt_path) in enumerate(self.source_model_lt):
@@ -462,7 +431,6 @@
 duplicated data and redundant computation. You should switch to full
 enumeration mode, i.e. set number_of_logic_tree_samples=0 in your .ini file.
 """, num_ind_rlzs, num_samples)
->>>>>>> 73da4a54
 
     @transaction.commit_on_success(using='job_init')
     def _initialize_realizations(self, idx, lt_model, realizations):
