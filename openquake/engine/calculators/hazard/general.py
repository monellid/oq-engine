# -*- coding: utf-8 -*-
# vim: tabstop=4 shiftwidth=4 softtabstop=4

# Copyright (c) 2010-2014, GEM Foundation.
#
# OpenQuake is free software: you can redistribute it and/or modify it
# under the terms of the GNU Affero General Public License as published
# by the Free Software Foundation, either version 3 of the License, or
# (at your option) any later version.
#
# OpenQuake is distributed in the hope that it will be useful,
# but WITHOUT ANY WARRANTY; without even the implied warranty of
# MERCHANTABILITY or FITNESS FOR A PARTICULAR PURPOSE.  See the
# GNU General Public License for more details.
#
# You should have received a copy of the GNU Affero General Public License
# along with OpenQuake.  If not, see <http://www.gnu.org/licenses/>.

"""Common code for the hazard calculators."""

import os
import collections

from openquake.hazardlib.imt import from_string

# FIXME: one must import the engine before django to set DJANGO_SETTINGS_MODULE
from openquake.engine.db import models
from django.db import transaction

from openquake.nrmllib import parsers as nrml_parsers
from openquake.nrmllib.risk import parsers

from openquake.commonlib import logictree, source
from openquake.commonlib.general import block_splitter, distinct

from openquake.engine.input import exposure
from openquake.engine import logs
from openquake.engine import writer
from openquake.engine.calculators import base
from openquake.engine.calculators.post_processing import mean_curve
from openquake.engine.calculators.post_processing import quantile_curve
from openquake.engine.calculators.post_processing import (
    weighted_quantile_curve
)
from openquake.engine.export import core as export_core
from openquake.engine.export import hazard as hazard_export
from openquake.engine.utils import config
from openquake.engine.performance import EnginePerformanceMonitor

#: Maximum number of hazard curves to cache, for selects or inserts
CURVE_CACHE_SIZE = 100000

QUANTILE_PARAM_NAME = "QUANTILE_LEVELS"
POES_PARAM_NAME = "POES"
# Dilation in decimal degrees (http://en.wikipedia.org/wiki/Decimal_degrees)
# 1e-5 represents the approximate distance of one meter at the equator.
DILATION_ONE_METER = 1e-5


def make_gsim_lt(hc, trts):
    """
    Helper to instantiate a GsimLogicTree object from the logic tree file.

    :param hc: `openquake.engine.db.models.HazardCalculation` instance
    :param trts: list of tectonic region type strings
    """
    fname = os.path.join(hc.base_path, hc.inputs['gsim_logic_tree'])
    return logictree.GsimLogicTree(
        fname, 'applyToTectonicRegionType', trts,
        hc.number_of_logic_tree_samples, hc.random_seed)


def store_site_model(job, site_model_source):
    """Invoke site model parser and save the site-specified parameter data to
    the database.

    :param job:
        The job that is loading this site_model_source
    :param site_model_source:
        Filename or file-like object containing the site model XML data.
    :returns:
        `list` of ids of the newly-inserted `hzrdi.site_model` records.
    """
    parser = nrml_parsers.SiteModelParser(site_model_source)
    data = [models.SiteModel(vs30=node.vs30,
                             vs30_type=node.vs30_type,
                             z1pt0=node.z1pt0,
                             z2pt5=node.z2pt5,
                             location=node.wkt,
                             job_id=job.id)
            for node in parser.parse()]
    return writer.CacheInserter.saveall(data)


class BaseHazardCalculator(base.Calculator):
    """
    Abstract base class for hazard calculators. Contains a bunch of common
    functionality, like initialization procedures.
    """

    def __init__(self, job):
        super(BaseHazardCalculator, self).__init__(job)
<<<<<<< HEAD
        self.source_max_weight = config.get('hazard', 'source_max_weight')
        self.rupt_collector = {}  # (trt_model_id, task_no) -> rupture_data
=======
        self.source_max_weight = int(config.get('hazard', 'source_max_weight'))
        self.rupt_collectors = []
>>>>>>> d9c3d3e6
        self.num_ruptures = collections.defaultdict(float)

    @property
    def hc(self):
        """
        A shorter and more convenient way of accessing the
        :class:`~openquake.engine.db.models.HazardCalculation`.
        """
        return self.job.hazard_calculation

    def task_arg_gen(self):
        """
        Loop through realizations and sources to generate a sequence of
        task arg tuples. Each tuple of args applies to a single task.
        Yielded results are of the form
        (job_id, site_collection, sources, trt_model_id, gsims, task_no).
        """
        sitecol = self.hc.site_collection
        trt_models = models.TrtModel.objects.filter(
            lt_model__hazard_calculation=self.hc)
        task_no = 0
        for trt_model in trt_models:
            ltpath = tuple(trt_model.lt_model.sm_lt_path)
            trt = trt_model.tectonic_region_type
            gsims = [logictree.GSIM[gsim]() for gsim in trt_model.gsims]
            sc = self.source_collector[trt_model.lt_model.id]

            # NB: the filtering of the sources by site is slow
            source_blocks = sc.gen_blocks(trt, self.hc.sites_affected_by,
                                          self.source_max_weight,
                                          self.hc.area_source_discretization)
            num_blocks = 0
            for block in source_blocks:
                yield self.job.id, sitecol, block, trt_model.id, gsims, task_no
                num_blocks += 1

            task_no += num_blocks
            num_sources = len(sc.sources[trt])
            logs.LOG.info('Found %d relevant source(s) for %s, TRT=%s, '
                          'generated %d block(s)', num_sources, ltpath, trt,
                          num_blocks)
            trt_model.num_sources = num_sources
            trt_model.num_ruptures = sc.num_ruptures[trt]
            trt_model.save()

        # save job_stats
        js = models.JobStats.objects.get(oq_job=self.job)
        js.num_sources = [model.get_num_sources()
                          for model in models.LtSourceModel.objects.filter(
                              hazard_calculation=self.hc)]
        js.num_sites = len(sitecol)
        js.save()

    def _get_realizations(self):
        """
        Get all of the logic tree realizations for this calculation.
        """
        return models.LtRealization.objects\
            .filter(lt_model__hazard_calculation=self.hc).order_by('id')

    def pre_execute(self):
        """
        Initialize risk models, site model and sources
        """
        self.parse_risk_models()
        self.initialize_site_model()
        self.initialize_sources()

    def post_execute(self):
        """Inizialize realizations, except for the scenario calculator"""
        if self.hc.calculation_mode != 'scenario':
            self.initialize_realizations()

    @EnginePerformanceMonitor.monitor
    def initialize_sources(self):
        """
        Parse source models and validate source logic trees. It also
        filters the sources far away and apply uncertainties to the
        relevant ones. Notice that sources are automatically split.

        :returns:
            a list with the number of sources for each source model
        """
        logs.LOG.progress("initializing sources")
        self.source_model_lt = logictree.SourceModelLogicTree.from_hc(self.hc)
        sm_paths = distinct(self.source_model_lt)
        nrml_to_hazardlib = source.NrmlHazardlibConverter(
            self.hc.investigation_time,
            self.hc.rupture_mesh_spacing,
            self.hc.width_of_mfd_bin,
            self.hc.area_source_discretization,
        )
        self.source_collector = {}  # lt_model_id -> sources
        for i, (sm, weight, smpath) in enumerate(sm_paths):
            fname = os.path.join(self.hc.base_path, sm)
            apply_unc = self.source_model_lt.make_apply_uncertainties(smpath)
            sc = source.SourceCollector.parse(
                fname, nrml_to_hazardlib, apply_unc)

            self.source_model_lt.tectonic_region_types.update(sc.sources)
            lt_model = models.LtSourceModel.objects.create(
                hazard_calculation=self.hc, sm_lt_path=smpath, ordinal=i,
                sm_name=sm, weight=weight)
            self.source_collector[lt_model.id] = sc

            # save TrtModels for each tectonic region type
            trts = sc.sorted_trts()
            gsims_by_trt = make_gsim_lt(self.hc, trts).values
            for trt in trts:
                models.TrtModel.objects.create(
                    lt_model=lt_model,
                    tectonic_region_type=trt,
                    num_sources=len(sc.sources),
                    num_ruptures=sc.num_ruptures[trt],
                    min_mag=sc.min_mag[trt],
                    max_mag=sc.max_mag[trt],
                    gsims=gsims_by_trt[trt])

    @EnginePerformanceMonitor.monitor
    def parse_risk_models(self):
        """
        If any risk model is given in the hazard calculation, the
        computation will be driven by risk data. In this case the
        locations will be extracted from the exposure file (if there
        is one) and the imt (and levels) will be extracted from the
        vulnerability model (if there is one)
        """
        hc = self.hc
        if hc.vulnerability_models:
            logs.LOG.progress("parsing risk models")

            hc.intensity_measure_types_and_levels = dict()
            hc.intensity_measure_types = list()

            for vf in hc.vulnerability_models:
                intensity_measure_types_and_levels = dict(
                    (record['IMT'], record['IML']) for record in
                    parsers.VulnerabilityModelParser(vf))

                for imt, levels in \
                        intensity_measure_types_and_levels.items():
                    if (imt in hc.intensity_measure_types_and_levels and
                        (set(hc.intensity_measure_types_and_levels[imt]) -
                         set(levels))):
                        logs.LOG.warning(
                            "The same IMT %s is associated with "
                            "different levels" % imt)
                    else:
                        hc.intensity_measure_types_and_levels[imt] = levels

                hc.intensity_measure_types.extend(
                    intensity_measure_types_and_levels)

            # remove possible duplicates
            if hc.intensity_measure_types is not None:
                hc.intensity_measure_types = list(set(
                    hc.intensity_measure_types))
            hc.save()
            logs.LOG.info("Got IMT and levels "
                          "from vulnerability models: %s - %s" % (
                              hc.intensity_measure_types_and_levels,
                              hc.intensity_measure_types))

        if 'fragility' in hc.inputs:
            hc.intensity_measure_types_and_levels = dict()
            hc.intensity_measure_types = list()

            parser = iter(parsers.FragilityModelParser(
                hc.inputs['fragility']))
            hc = self.hc

            fragility_format, _limit_states = parser.next()

            if (fragility_format == "continuous" and
                    hc.calculation_mode != "scenario"):
                raise NotImplementedError(
                    "Getting IMT and levels from "
                    "a continuous fragility model is not yet supported")

            hc.intensity_measure_types_and_levels = dict(
                (iml['IMT'], iml['imls'])
                for _taxonomy, iml, _params, _no_damage_limit in parser)
            hc.intensity_measure_types.extend(
                hc.intensity_measure_types_and_levels)
            hc.save()

        if 'exposure' in hc.inputs:
            with logs.tracing('storing exposure'):
                exposure.ExposureDBWriter(
                    self.job).serialize(
                    parsers.ExposureModelParser(hc.inputs['exposure']))

    @EnginePerformanceMonitor.monitor
    def initialize_site_model(self):
        """
        Populate the hazard site table.

        If a site model is specified in the calculation configuration,
        parse it and load it into the `hzrdi.site_model` table.
        """
        logs.LOG.progress("initializing sites")
        self.hc.points_to_compute(save_sites=True)

        site_model_inp = self.hc.site_model
        if site_model_inp:
            store_site_model(self.job, site_model_inp)

    def initialize_realizations(self):
        """
        Create records for the `hzrdr.lt_realization`.

        This function works either in random sampling mode (when lt_realization
        models get the random seed value) or in enumeration mode (when weight
        values are populated). In both cases we record the logic tree paths
        for both trees in the `lt_realization` record, as well as ordinal
        number of the realization (zero-based).
        """
        logs.LOG.progress("initializing realizations")
        if self.hc.number_of_logic_tree_samples:  # sampling
            gsim_lt = iter(make_gsim_lt(
                self.hc, self.source_model_lt.tectonic_region_types))
            # build 1 gsim realization for each source model realization

            def make_rlzs(lt_model):
                return [gsim_lt.next()]
        else:  # full enumeration
            def make_rlzs(lt_model):
                return list(
                    make_gsim_lt(
                        self.hc, lt_model.get_tectonic_region_types()))

        for idx, (sm, weight, sm_lt_path) in enumerate(self.source_model_lt):
            lt_model = models.LtSourceModel.objects.get(
                hazard_calculation=self.hc, sm_lt_path=sm_lt_path)
            self._initialize_realizations(idx, lt_model, make_rlzs(lt_model))

    @transaction.commit_on_success(using='job_init')
    def _initialize_realizations(self, idx, lt_model, realizations):
        # create the realizations for the given lt source model
        trt_models = lt_model.trtmodel_set.filter(num_ruptures__gt=0)
        if not trt_models:
            return
        rlz_ordinal = idx * len(realizations)
        for gsim_by_trt, weight, lt_path in realizations:
            if lt_model.weight is not None and weight is not None:
                weight = lt_model.weight * weight
            else:
                weight = None
            rlz = models.LtRealization.objects.create(
                lt_model=lt_model, gsim_lt_path=lt_path,
                weight=weight, ordinal=rlz_ordinal)
            rlz_ordinal += 1
            for trt_model in trt_models:
                # populate the association table rlz <-> trt_model
                models.AssocLtRlzTrtModel.objects.create(
                    rlz=rlz, trt_model=trt_model,
                    gsim=gsim_by_trt[trt_model.tectonic_region_type])

    def _get_outputs_for_export(self):
        """
        Util function for getting :class:`openquake.engine.db.models.Output`
        objects to be exported.

        Gathers all outputs for the job, but filters out `hazard_curve_multi`
        outputs if this option was turned off in the calculation profile.
        """
        outputs = export_core.get_outputs(self.job.id)
        if not self.hc.export_multi_curves:
            outputs = outputs.exclude(output_type='hazard_curve_multi')
        return outputs

    def _do_export(self, output_id, export_dir, export_type):
        """
        Hazard-specific implementation of
        :meth:`openquake.engine.calculators.base.Calculator._do_export`.

        Calls the hazard exporter.
        """
        return hazard_export.export(output_id, export_dir, export_type)

    @EnginePerformanceMonitor.monitor
    def do_aggregate_post_proc(self):
        """
        Grab hazard data for all realizations and sites from the database and
        compute mean and/or quantile aggregates (depending on which options are
        enabled in the calculation).

        Post-processing results will be stored directly into the database.
        """
        del self.source_collector  # save memory

        num_rlzs = models.LtRealization.objects.filter(
            lt_model__hazard_calculation=self.hc).count()

        num_site_blocks_per_incr = int(CURVE_CACHE_SIZE) / int(num_rlzs)
        if num_site_blocks_per_incr == 0:
            # This means we have `num_rlzs` >= `CURVE_CACHE_SIZE`.
            # The minimum number of sites should be 1.
            num_site_blocks_per_incr = 1
        slice_incr = num_site_blocks_per_incr * num_rlzs  # unit: num records

        if self.hc.mean_hazard_curves:
            # create a new `HazardCurve` 'container' record for mean
            # curves (virtual container for multiple imts)
            models.HazardCurve.objects.create(
                output=models.Output.objects.create_output(
                    self.job, "mean-curves-multi-imt",
                    "hazard_curve_multi"),
                statistics="mean",
                imt=None,
                investigation_time=self.hc.investigation_time)

        if self.hc.quantile_hazard_curves:
            for quantile in self.hc.quantile_hazard_curves:
                # create a new `HazardCurve` 'container' record for quantile
                # curves (virtual container for multiple imts)
                models.HazardCurve.objects.create(
                    output=models.Output.objects.create_output(
                        self.job, 'quantile(%s)-curves' % quantile,
                        "hazard_curve_multi"),
                    statistics="quantile",
                    imt=None,
                    quantile=quantile,
                    investigation_time=self.hc.investigation_time)

        for imt, imls in self.hc.intensity_measure_types_and_levels.items():
            im_type, sa_period, sa_damping = from_string(imt)

            # prepare `output` and `hazard_curve` containers in the DB:
            container_ids = dict()
            if self.hc.mean_hazard_curves:
                mean_output = models.Output.objects.create_output(
                    job=self.job,
                    display_name='Mean Hazard Curves %s' % imt,
                    output_type='hazard_curve'
                )
                mean_hc = models.HazardCurve.objects.create(
                    output=mean_output,
                    investigation_time=self.hc.investigation_time,
                    imt=im_type,
                    imls=imls,
                    sa_period=sa_period,
                    sa_damping=sa_damping,
                    statistics='mean'
                )
                container_ids['mean'] = mean_hc.id

            if self.hc.quantile_hazard_curves:
                for quantile in self.hc.quantile_hazard_curves:
                    q_output = models.Output.objects.create_output(
                        job=self.job,
                        display_name=(
                            '%s quantile Hazard Curves %s' % (quantile, imt)
                        ),
                        output_type='hazard_curve'
                    )
                    q_hc = models.HazardCurve.objects.create(
                        output=q_output,
                        investigation_time=self.hc.investigation_time,
                        imt=im_type,
                        imls=imls,
                        sa_period=sa_period,
                        sa_damping=sa_damping,
                        statistics='quantile',
                        quantile=quantile
                    )
                    container_ids['q%s' % quantile] = q_hc.id

            all_curves_for_imt = models.order_by_location(
                models.HazardCurveData.objects.all_curves_for_imt(
                    self.job.id, im_type, sa_period, sa_damping))

            with transaction.commit_on_success(using='job_init'):
                inserter = writer.CacheInserter(
                    models.HazardCurveData, CURVE_CACHE_SIZE)

                for chunk in models.queryset_iter(all_curves_for_imt,
                                                  slice_incr):
                    # slice each chunk by `num_rlzs` into `site_chunk`
                    # and compute the aggregate
                    for site_chunk in block_splitter(chunk, num_rlzs):
                        site = site_chunk[0].location
                        curves_poes = [x.poes for x in site_chunk]
                        curves_weights = [x.weight for x in site_chunk]

                        # do means and quantiles
                        # quantiles first:
                        if self.hc.quantile_hazard_curves:
                            for quantile in self.hc.quantile_hazard_curves:
                                if self.hc.number_of_logic_tree_samples == 0:
                                    # explicitly weighted quantiles
                                    q_curve = weighted_quantile_curve(
                                        curves_poes, curves_weights, quantile
                                    )
                                else:
                                    # implicitly weighted quantiles
                                    q_curve = quantile_curve(
                                        curves_poes, quantile
                                    )
                                inserter.add(
                                    models.HazardCurveData(
                                        hazard_curve_id=(
                                            container_ids['q%s' % quantile]),
                                        poes=q_curve.tolist(),
                                        location=site.wkt)
                                )

                        # then means
                        if self.hc.mean_hazard_curves:
                            m_curve = mean_curve(
                                curves_poes, weights=curves_weights
                            )
                            inserter.add(
                                models.HazardCurveData(
                                    hazard_curve_id=container_ids['mean'],
                                    poes=m_curve.tolist(),
                                    location=site.wkt)
                            )
                inserter.flush()<|MERGE_RESOLUTION|>--- conflicted
+++ resolved
@@ -100,13 +100,8 @@
 
     def __init__(self, job):
         super(BaseHazardCalculator, self).__init__(job)
-<<<<<<< HEAD
-        self.source_max_weight = config.get('hazard', 'source_max_weight')
+        self.source_max_weight = int(config.get('hazard', 'source_max_weight'))
         self.rupt_collector = {}  # (trt_model_id, task_no) -> rupture_data
-=======
-        self.source_max_weight = int(config.get('hazard', 'source_max_weight'))
-        self.rupt_collectors = []
->>>>>>> d9c3d3e6
         self.num_ruptures = collections.defaultdict(float)
 
     @property
