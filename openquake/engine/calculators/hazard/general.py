--- conflicted
+++ resolved
@@ -157,11 +157,7 @@
                 self._task_args.append(args)
                 yield args
                 task_no += 1
-<<<<<<< HEAD
-=======
                 num_blocks += 1
-                num_sources += len(block)
->>>>>>> bfd61977
                 logs.LOG.info('Processing %d sources out of %d' %
                               sc.filtered_sources)
             if not sc.sources:
