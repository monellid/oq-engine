# -*- coding: utf-8 -*-
# Copyright (c) 2010-2014, GEM Foundation.
#
# OpenQuake is free software: you can redistribute it and/or modify it
# under the terms of the GNU Affero General Public License as published
# by the Free Software Foundation, either version 3 of the License, or
# (at your option) any later version.
#
# OpenQuake is distributed in the hope that it will be useful,
# but WITHOUT ANY WARRANTY; without even the implied warranty of
# MERCHANTABILITY or FITNESS FOR A PARTICULAR PURPOSE.  See the
# GNU General Public License for more details.
#
# You should have received a copy of the GNU Affero General Public License
# along with OpenQuake.  If not, see <http://www.gnu.org/licenses/>.

"""
Scenario calculator core functionality
"""
import collections
import random

from openquake.nrmllib.hazard.parsers import RuptureModelParser

# HAZARDLIB
from openquake.hazardlib.calc import filters
from openquake.hazardlib.calc.gmf import GmfComputer
from openquake.hazardlib.imt import from_string
import openquake.hazardlib.gsim

from openquake.commonlib.general import split_in_blocks, distinct
from openquake.commonlib import source

from openquake.engine.calculators.hazard import general as haz_general
from openquake.engine.utils import tasks, config
from openquake.engine.db import models
from openquake.engine import writer
from openquake.engine.performance import EnginePerformanceMonitor

AVAILABLE_GSIMS = openquake.hazardlib.gsim.get_available_gsims()


@tasks.oqtask
def gmfs(job_id, ses_ruptures, sitecol, gmf_id, task_no):
    """
    :param int job_id: the current job ID
    :param ses_ruptures: a set of `SESRupture` instances
    :param sitecol: a `SiteCollection` instance
    :param int gmf_id: the ID of a `Gmf` instance
    :param int task_no: the task number
    """
    hc = models.HazardCalculation.objects.get(oqjob=job_id)
    # distinct is here to make sure that IMTs such as
    # SA(0.8) and SA(0.80) are considered the same
    imts = distinct(from_string(x) for x in hc.intensity_measure_types)
    gsim = AVAILABLE_GSIMS[hc.gsim]()  # instantiate the GSIM class
    correlation_model = hc.get_correl_model()

    cache = collections.defaultdict(list)  # {site_id, imt -> gmvs}
    inserter = writer.CacheInserter(models.GmfData, 1000)
    # insert GmfData in blocks of 1000 sites

    # NB: ses_ruptures a non-empty list produced by the block_splitter
    rupture = ses_ruptures[0].rupture  # ProbabilisticRupture instance
    with EnginePerformanceMonitor('computing gmfs', job_id, gmfs):
        gmf = GmfComputer(rupture, sitecol, imts, [gsim], hc.truncation_level,
                          correlation_model)
        gname = gsim.__class__.__name__
        for ses_rup in ses_ruptures:
            gmf_dict = gmf.compute(ses_rup.seed)
            for gname, imt in gmf_dict:
                for site_id, gmv in zip(sitecol.sids, gmf_dict[gname, imt]):
                    # float may be needed below to convert 1x1 matrices
                    cache[site_id, imt].append((gmv, ses_rup.id))

    with EnginePerformanceMonitor('saving gmfs', job_id, gmfs):
        for (site_id, imt), data in cache.iteritems():
            gmvs, rup_ids = zip(*data)
            inserter.add(
                models.GmfData(
                    gmf_id=gmf_id,
                    task_no=task_no,
                    imt=imt[0],
                    sa_period=imt[1],
                    sa_damping=imt[2],
                    site_id=site_id,
                    rupture_ids=rup_ids,
                    gmvs=gmvs))
        inserter.flush()


class ScenarioHazardCalculator(haz_general.BaseHazardCalculator):
    """
    Scenario hazard calculator. Computes ground motion fields.
    """

    core_calc_task = gmfs
    output = None  # defined in pre_execute

    def __init__(self, *args, **kwargs):
        super(ScenarioHazardCalculator, self).__init__(*args, **kwargs)
        self.gmf = None
        self.rupture = None

    def initialize_sources(self):
        """
        Get the rupture_model file from the job.ini file, and set the
        attribute self.rupture.
        """
        nrml = RuptureModelParser(self.hc.inputs['rupture_model']).parse()
        self.rupture = source.NrmlHazardlibConverter(
            self.hc.investigation_time,
            self.hc.rupture_mesh_spacing,
            self.hc.width_of_mfd_bin,
            self.hc.area_source_discretization,
        )(nrml)

    def initialize_realizations(self):
        """There are no realizations for the scenario calculator"""
        pass

    def pre_execute(self):
        """
        Do pre-execution work. At the moment, this work entails:
        parsing and initializing sources, parsing and initializing the
        site model (if there is one), parsing vulnerability and
        exposure files, and generating logic tree realizations. (The
        latter piece basically defines the work to be done in the
        `execute` phase.)
        """
        self.parse_risk_models()
        self.initialize_sources()
        self.initialize_site_model()
        self.create_ruptures()

    def create_ruptures(self):
        # check filtering
        hc = self.hc
        if hc.maximum_distance:
            self.sites = filters.filter_sites_by_distance_to_rupture(
                self.rupture, hc.maximum_distance, hc.site_collection)
            if self.sites is None:
                raise RuntimeError(
                    'All sites where filtered out! '
                    'maximum_distance=%s km' % hc.maximum_distance)

        # create ses output
        output = models.Output.objects.create(
            oq_job=self.job,
            display_name='SES Collection',
            output_type='ses')
        self.ses_coll = models.SESCollection.objects.create(
            output=output, lt_model=None, ordinal=0)

        # create gmf output
        output = models.Output.objects.create(
            oq_job=self.job,
            display_name="GMF",
            output_type="gmf_scenario")
        self.gmf = models.Gmf.objects.create(output=output)

        # creating seeds
        rnd = random.Random()
        rnd.seed(self.hc.random_seed)
        all_seeds = [
            rnd.randint(0, models.MAX_SINT_32)
            for _ in xrange(self.hc.number_of_ground_motion_fields)]

        with self.monitor('saving ruptures'):
<<<<<<< HEAD
=======
            # in order to save a ProbabilisticRupture, a TrtModel is needed;
            # here we generate a fake one, corresponding to the tectonic
            # region type NA i.e. Not Available
>>>>>>> 73da4a54
            trt_model = models.TrtModel.objects.create(
                tectonic_region_type='NA',
                num_sources=0,
                num_ruptures=len(all_seeds),
                min_mag=self.rupture.mag,
                max_mag=self.rupture.mag,
                gsims=[self.hc.gsim])
            prob_rup = models.ProbabilisticRupture.create(
                self.rupture, self.ses_coll, trt_model)
            inserter = writer.CacheInserter(models.SESRupture, 100000)
            for ses_idx, seed in enumerate(all_seeds):
                inserter.add(
                    models.SESRupture(
                        ses_id=1, rupture=prob_rup,
                        tag='scenario-%010d' % ses_idx,  seed=seed))
            inserter.flush()

    def task_arg_gen(self):
        """
        Yield a tuple of the form (job_id, sitecol, rupture_id, gmf_id,
        task_seed, num_realizations). `task_seed` will be used to seed
        numpy for temporal occurence sampling. Only a single task
        will be generated which is fine since the computation is fast
        anyway.
        """
        ses_ruptures = models.SESRupture.objects.filter(
            rupture__ses_collection=self.ses_coll.id)
        for task_no, ruptures in enumerate(
                split_in_blocks(ses_ruptures, self.concurrent_tasks)):
            yield self.job.id, ruptures, self.sites, self.gmf.id, task_no

    def task_completed(self, result):
        """Do nothing"""<|MERGE_RESOLUTION|>--- conflicted
+++ resolved
@@ -167,12 +167,9 @@
             for _ in xrange(self.hc.number_of_ground_motion_fields)]
 
         with self.monitor('saving ruptures'):
-<<<<<<< HEAD
-=======
             # in order to save a ProbabilisticRupture, a TrtModel is needed;
             # here we generate a fake one, corresponding to the tectonic
             # region type NA i.e. Not Available
->>>>>>> 73da4a54
             trt_model = models.TrtModel.objects.create(
                 tectonic_region_type='NA',
                 num_sources=0,
