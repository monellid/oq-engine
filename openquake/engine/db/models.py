--- conflicted
+++ resolved
@@ -48,7 +48,6 @@
     Site, SiteCollection, FilteredSiteCollection)
 
 from openquake.commonlib.general import distinct
-from openquake.commonlib import logictree
 from openquake.commonlib.riskloaders import loss_type_to_cost_type
 from openquake.commonlib import logictree
 
@@ -796,7 +795,6 @@
 
         return sorted(self.intensity_measure_types or
                       self.intensity_measure_types_and_levels)
-<<<<<<< HEAD
 
     def imt_dict(self):
         """
@@ -804,8 +802,6 @@
         """
         return dict((imt, from_string(imt))
                     for imt in self.get_imts())
-=======
->>>>>>> 73da4a54
 
     def save_sites(self, coordinates):
         """
@@ -1916,29 +1912,19 @@
     class Meta:
         db_table = 'hzrdr\".\"gmf'
 
-<<<<<<< HEAD
     def gen_data(self, ses_collection_id=None, ses_ordinal=None):
         """
         Yields triples (ses_rupture, sites, gmf_dict), by generating
         them on the fly from the ruptures.
-=======
-    def by_rupture(self, ses_collection_id=None, ses_ordinal=None):
-        """
-        Yields triples (ses_rupture, sites, gmf_dict)
->>>>>>> 73da4a54
         """
         hc = self.output.oq_job.hazard_calculation
         correl_model = hc.get_correl_model()
         gsims = self.lt_realization.get_gsim_instances()
         assert gsims, 'No GSIMs found for realization %d!' % \
             self.lt_realization.id  # look into hzdr.assoc_lt_rlz_trt_model
-<<<<<<< HEAD
-        imts = map(from_string, hc.intensity_measure_types)
-=======
         # NB: the IMTs must be sorted for consistency with the classical
         # calculator when computing the hazard curves from the GMFs
         imts = map(from_string, sorted(hc.intensity_measure_types))
->>>>>>> 73da4a54
         for ses_coll in SESCollection.objects.filter(
                 output__oq_job=self.output.oq_job):
             # filter by ses_collection
@@ -1959,13 +1945,13 @@
                     for ses_rup in ses_ruptures:
                         yield ses_rup, sites, computer.compute(ses_rup.seed)
 
-<<<<<<< HEAD
-    def _get_data(self, imt, ses_collection_id=None, ses_ordinal=None):
+    # this method in the future will replace __iter__, by enabling
+    # GMF-export by recomputation
+    def iternew(self):
         """
         Yields triples (ses_rupture, sites, gmf_dict), by retrieving
         the precomputed data from the table GmfRupture.
         """
-        hc = self.output.oq_job.hazard_calculation
         trt2gsim = self.lt_realization.get_trt_to_gsim()
         for ses_coll in SESCollection.objects.filter(
                 output__oq_job=self.output.oq_job):
@@ -2015,10 +2001,7 @@
             yield SESRupture.objects.get(pk=ses_rup_id), sites, gmf
 
     # this part is tested in EventBasedExportTestCase
-=======
-    # this method in the future will replace __iter__, by enabling
-    # GMF-export by recomputation
-    def iternew(self):
+    def __iter__(self):
         """
         Get the ground motion fields per SES ("GMF set") for
         the XML export. Each "GMF set" should:
@@ -2044,58 +2027,10 @@
 
         If a SES does not generate any GMF, it is ignored.
         """
-        for ses_coll in SESCollection.objects.filter(
-                output__oq_job=self.output.oq_job):
-            for ses in ses_coll:
-                gmfset = []  # set of GMFs generate by the same SES
-                for ses_rup, sites, gmf_dict in self.by_rupture(
-                        ses_coll.id, ses.ordinal):
-                    for gsim, imt in gmf_dict:
-                        gmvs = gmf_dict[gsim, imt]
-                        im_type, sa_period, sa_damping = imt
-                            # using a generator here saves a lot of memory
-                        nodes = (_GroundMotionFieldNode(gmv, _Point(x, y))
-                                 for gmv, x, y in
-                                 zip(gmvs, sites.lons, sites.lats))
-                        gmfset.append(
-                            _GroundMotionField(
-                                im_type, sa_period, sa_damping,
-                                ses_rup.tag, nodes))
-                if gmfset:
-                    yield GmfSet(ses, gmfset)
-
->>>>>>> 73da4a54
-    def __iter__(self):
-        """
-        Get the ground motion fields per SES ("GMF set") for
-        the XML export. Each "GMF set" should:
-
-            * have an `investigation_time` attribute
-            * have an `stochastic_event_set_id` attribute
-            * be iterable, yielding a sequence of "GMF" objects
-
-            Each "GMF" object should:
-
-            * have an `imt` attribute
-            * have an `sa_period` attribute (only if `imt` is 'SA')
-            * have an `sa_damping` attribute (only if `imt` is 'SA')
-            * have a `rupture_id` attribute (to indicate which rupture
-              contributed to this gmf)
-            * be iterable, yielding a sequence of "GMF node" objects
-
-            Each "GMF node" object should have:
-
-            * a `gmv` attribute (to indicate the ground motion value
-            * `lon` and `lat` attributes (to indicate the geographical location
-              of the ground motion field)
-
-        If a SES does not generate any GMF, it is ignored.
-        """
         imts = self.output.oq_job.hazard_calculation.get_imts()
         for ses_coll in SESCollection.objects.filter(
                 output__oq_job=self.output.oq_job):
             for ses in ses_coll:
-<<<<<<< HEAD
                 gmfset = []  # set of GMFs generate by the same SES
                 for imt in imts:
                     im_type, sa_period, sa_damping = from_string(imt)
@@ -2109,37 +2044,6 @@
                             _GroundMotionField(
                                 im_type, sa_period, sa_damping,
                                 ses_rup.tag, nodes))
-=======
-                query = """\
-        SELECT imt, sa_period, sa_damping, tag,
-               array_agg(gmv) AS gmvs,
-               array_agg(ST_X(location::geometry)) AS xs,
-               array_agg(ST_Y(location::geometry)) AS ys
-        FROM (SELECT imt, sa_period, sa_damping,
-             unnest(rupture_ids) as rupture_id, location, unnest(gmvs) AS gmv
-           FROM hzrdr.gmf_data, hzrdi.hazard_site
-            WHERE site_id = hzrdi.hazard_site.id AND hazard_calculation_id=%s
-           AND gmf_id=%d) AS x, hzrdr.ses_rupture AS y,
-           hzrdr.probabilistic_rupture AS z
-        WHERE x.rupture_id = y.id AND y.rupture_id=z.id
-        AND y.ses_id=%d AND z.ses_collection_id=%d
-        GROUP BY imt, sa_period, sa_damping, tag
-        ORDER BY imt, sa_period, sa_damping, tag;
-        """ % (hc.id, self.id, ses.ordinal, ses_coll.id)
-                curs = getcursor('job_init')
-                curs.execute(query)
-                # a set of GMFs generate by the same SES, one per rupture
-                gmfset = []
-                for (imt, sa_period, sa_damping, rupture_tag, gmvs,
-                     xs, ys) in curs:
-                    # using a generator here saves a lot of memory
-                    nodes = (_GroundMotionFieldNode(gmv, _Point(x, y))
-                             for gmv, x, y in zip(gmvs, xs, ys))
-                    gmfset.append(
-                        _GroundMotionField(
-                            imt, sa_period, sa_damping, rupture_tag,
-                            nodes))
->>>>>>> 73da4a54
                 if gmfset:
                     yield GmfSet(ses, gmfset)
 
@@ -2480,34 +2384,19 @@
             lt_model=self, num_ruptures__gt=0).values_list(
             'tectonic_region_type', flat=True)
 
-<<<<<<< HEAD
-    def make_gsim_lt(self, trts=(), seed=None):
-=======
     def make_gsim_lt(self, trts=()):
->>>>>>> 73da4a54
         """
         Helper to instantiate a GsimLogicTree object from the logic tree file.
 
         :param trts:
             sequence of tectonic region types (if not given uses
-<<<<<<< HEAD
-            .get_tectonic_region_types() extracting the relevant trts)
-        :param seed:
-            seed used for the sampling (if not given uses hc.random_seed)
-=======
             .get_tectonic_region_types() which extracts the relevant trts)
->>>>>>> 73da4a54
         """
         hc = self.hazard_calculation
         fname = os.path.join(hc.base_path, hc.inputs['gsim_logic_tree'])
         return logictree.GsimLogicTree(
             fname, 'applyToTectonicRegionType',
-<<<<<<< HEAD
-            trts or self.get_tectonic_region_types(),
-            hc.number_of_logic_tree_samples, seed or hc.random_seed)
-=======
             trts or self.get_tectonic_region_types())
->>>>>>> 73da4a54
 
     def __iter__(self):
         """
@@ -2618,7 +2507,6 @@
         return [logictree.GSIM[art.gsim]() for art in
                 AssocLtRlzTrtModel.objects.filter(rlz=self)]
 
-<<<<<<< HEAD
     def get_trt_to_gsim(self):
         """
         Return the trt_model_id -> GSIM associations for the given realization
@@ -2626,8 +2514,6 @@
         return dict((a.trt_model_id, a.gsim)
                     for a in AssocLtRlzTrtModel.objects.filter(rlz=self))
 
-=======
->>>>>>> 73da4a54
 
 ## Tables in the 'riskr' schema.
 
