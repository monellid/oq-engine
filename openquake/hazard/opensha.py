# -*- coding: utf-8 -*-

# Copyright (c) 2010-2011, GEM Foundation.
#
# OpenQuake is free software: you can redistribute it and/or modify
# it under the terms of the GNU Lesser General Public License version 3
# only, as published by the Free Software Foundation.
#
# OpenQuake is distributed in the hope that it will be useful,
# but WITHOUT ANY WARRANTY; without even the implied warranty of
# MERCHANTABILITY or FITNESS FOR A PARTICULAR PURPOSE.  See the
# GNU Lesser General Public License version 3 for more details
# (a copy is included in the LICENSE file that accompanied this code).
#
# You should have received a copy of the GNU Lesser General Public License
# version 3 along with OpenQuake.  If not, see
# <http://www.gnu.org/licenses/lgpl-3.0.txt> for a copy of the LGPLv3 License.

"""
Wrapper around the OpenSHA-lite java library.
"""


import functools
<<<<<<< HEAD
import json
=======
import hashlib
>>>>>>> e6bfc0e4
import math
import multiprocessing
import os
import random
import time

<<<<<<< HEAD
from itertools import izip

from celery.task import task

from openquake import job
from openquake import kvs
=======
>>>>>>> e6bfc0e4
from openquake import java
from openquake import kvs
from openquake import logs
from openquake import shapes
from openquake import xml

from openquake.hazard.general import BasePSHAMixin, preload, get_iml_list
from openquake.hazard import classical_psha
<<<<<<< HEAD
from openquake.hazard import job as hazard_job
from openquake.hazard.calc import CALCULATORS
from openquake.hazard.general import BasePSHAMixin, get_iml_list
=======
from openquake.hazard import job
from openquake.hazard import tasks
>>>>>>> e6bfc0e4
from openquake.output import hazard as hazard_output
from openquake.utils import config
from openquake.utils import stats
from openquake.utils import tasks as utils_tasks

LOG = logs.LOG
HAZARD_LOG = logs.HAZARD_LOG

HAZARD_CURVE_FILENAME_PREFIX = 'hazardcurve'
HAZARD_MAP_FILENAME_PREFIX = 'hazardmap'


# Module-private kvs connection cache, to be used by create_java_cache().
__KVS_CONN_CACHE = {}


def create_java_cache(fn):
    """A decorator for creating java cache object"""

    @functools.wraps(fn)
    def decorated(self, *args, **kwargs):  # pylint: disable=C0111
        kvs_data = (config.get("kvs", "host"), int(config.get("kvs", "port")))

        if kvs.cache_connections():
            key = hashlib.md5(repr(kvs_data)).hexdigest()
            if key not in __KVS_CONN_CACHE:
                __KVS_CONN_CACHE[key] = java.jclass("KVS")(*kvs_data)
            self.cache = __KVS_CONN_CACHE[key]
        else:
            self.cache = java.jclass("KVS")(*kvs_data)

        return fn(self, *args, **kwargs)

    return decorated


def unwrap_validation_error(jpype, runtime_exception, path=None):
    """Unwraps the nested exception of a runtime exception.  Throws
    either a XMLValidationError or the original Java exception"""
    ex = runtime_exception.__javaobject__

    if type(ex) is jpype.JPackage('org').gem.engine.XMLValidationError:
        raise xml.XMLValidationError(ex.getCause().getMessage(),
                                     path or ex.getFileName())

    if type(ex) is jpype.JPackage('org').gem.engine.XMLMismatchError:
        raise xml.XMLMismatchError(path or ex.getFileName(), ex.getActualTag(),
                                   ex.getExpectedTag())

    if ex.getCause() and type(ex.getCause()) is \
            jpype.JPackage('org').dom4j.DocumentException:
        raise xml.XMLValidationError(ex.getCause().getMessage(), path)

    raise runtime_exception


@task
@java.unpack_exception
def generate_erf(job_id):
    """
    Stubbed ERF generator

    Takes a job_id, returns a job_id.

    Connects to the Java HazardEngine using hazardwrapper, waits for an ERF to
    be generated, and then writes it to KVS.
    """

    # TODO(JM): implement real ERF computation

    utils_tasks.check_job_status(job_id)
    kvs.get_client().set(kvs.tokens.erf_key(job_id),
                         json.JSONEncoder().encode([job_id]))

    return job_id


@task
@java.unpack_exception
@stats.progress_indicator
def compute_ground_motion_fields(job_id, sites, history, realization, seed):
    """ Generate ground motion fields """
    # TODO(JMC): Use a block_id instead of a sites list
    utils_tasks.check_job_status(job_id)
    the_job = job.Job.from_kvs(job_id)
    calc_mode = the_job['CALCULATION_MODE']
    calculator = CALCULATORS[calc_mode](the_job)

    calculator.compute_ground_motion_fields(
        sites, history, realization, seed)


@task(ignore_result=True)
@java.unpack_exception
@stats.progress_indicator
def compute_hazard_curve(job_id, sites, realization):
    """ Generate hazard curve for a given site list. """
    utils_tasks.check_job_status(job_id)
    the_job = job.Job.from_kvs(job_id)
    calc_mode = the_job['CALCULATION_MODE']
    calculator = CALCULATORS[calc_mode](the_job)
    keys = calculator.compute_hazard_curve(sites, realization)
    return keys


@task
@java.unpack_exception
@stats.progress_indicator
def compute_mgm_intensity(job_id, block_id, site_id):
    """
    Compute mean ground intensity for a specific site.
    """

    utils_tasks.check_job_status(job_id)
    kvs_client = kvs.get_client()

    mgm_key = kvs.tokens.mgm_key(job_id, block_id, site_id)
    mgm = kvs_client.get(mgm_key)

    return json.JSONDecoder().decode(mgm)


@task(ignore_result=True)
@java.unpack_exception
@stats.progress_indicator
def compute_mean_curves(job_id, sites, realizations):
    """Compute the mean hazard curve for each site given."""

    utils_tasks.check_job_status(job_id)
    HAZARD_LOG.info("Computing MEAN curves for %s sites (job_id %s)"
                    % (len(sites), job_id))

    return classical_psha.compute_mean_hazard_curves(job_id, sites,
                                                     realizations)


@task(ignore_result=True)
@java.unpack_exception
@stats.progress_indicator
def compute_quantile_curves(job_id, sites, realizations, quantiles):
    """Compute the quantile hazard curve for each site given."""

    utils_tasks.check_job_status(job_id)
    HAZARD_LOG.info("Computing QUANTILE curves for %s sites (job_id %s)"
                    % (len(sites), job_id))

    return classical_psha.compute_quantile_hazard_curves(
        job_id, sites, realizations, quantiles)


def release_data_from_kvs(job_id, sites, realizations, quantiles, poes,
                          kvs_keys_purged):
    """Purge the hazard curve data for the given `sites` from the kvs.

    The parameters below will be used to construct kvs keys for
        - hazard curves (including means and quantiles)
        - hazard maps (including means)

    :param int job_id: the identifier of the job at hand
    :param list sites: the sites for which to purge content from the kvs
    :param int sites: the number of logic tree passes for this calculation
    :param list sites: the quantiles specified for this calculation
    :param list poes: the probabilities of exceedence specified for this
        calculation
    :param kvs_keys_purged: a list only passed by tests who check the
        kvs keys used/purged in the course of the calculation.
    """
    for realization in xrange(0, realizations):
        template = kvs.tokens.hazard_curve_poes_key_template(
            job_id, realization)
        keys = [template % hash(site) for site in sites]
        kvs.get_client().delete(*keys)
        if kvs_keys_purged is not None:
            kvs_keys_purged.extend(keys)

    template = kvs.tokens.mean_hazard_curve_key_template(job_id)
    keys = [template % hash(site) for site in sites]
    kvs.get_client().delete(*keys)
    if kvs_keys_purged is not None:
        kvs_keys_purged.extend(keys)

    for quantile in quantiles:
        template = kvs.tokens.quantile_hazard_curve_key_template(
            job_id, quantile)
        keys = [template % hash(site) for site in sites]
        for poe in poes:
            template = kvs.tokens.quantile_hazard_map_key_template(
                job_id, poe, quantile)
            keys.extend([template % hash(site) for site in sites])
        kvs.get_client().delete(*keys)
        if kvs_keys_purged is not None:
            kvs_keys_purged.extend(keys)

    for poe in poes:
        template = kvs.tokens.mean_hazard_map_key_template(job_id, poe)
        keys = [template % hash(site) for site in sites]
        kvs.get_client().delete(*keys)
        if kvs_keys_purged is not None:
            kvs_keys_purged.extend(keys)


# pylint: disable=R0904
class ClassicalMixin(BasePSHAMixin):
    """Classical PSHA method for performing Hazard calculations.

    Implements the JobMixin, which has a primary entry point of execute().
    Execute is responsible for dispatching celery tasks.

    Note that this Mixin, during execution, will always be an instance of the
    Job class, and thus has access to the self.params dict, full of config
    params loaded from the Job configuration file."""

    def number_of_tasks(self):
        """How many `celery` tasks should be used for the calculations?"""
        value = self.job_profile["HAZARD_TASKS"]
        return 2 * multiprocessing.cpu_count() if value is None else int(value)

    def do_curves(self, sites, realizations, serializer=None,
                  the_task=compute_hazard_curve):
        """Trigger the calculation of hazard curves, serialize as requested.

        The calculated curves will only be serialized if the `serializer`
        parameter is not `None`.

        :param sites: The sites for which to calculate hazard curves.
        :type sites: list of :py:class:`openquake.shapes.Site`
        :param realizations: The number of realizations to calculate
        :type realizations: :py:class:`int`
        :param serializer: A serializer for the calculated hazard curves,
            receives the KVS keys of the calculated hazard curves in
            its single parameter.
        :type serializer: a callable with a single parameter: list of strings
        :param the_task: The `celery` task to use for the hazard curve
            calculation, it takes the following parameters:
                * job ID
                * the sites for which to calculate the hazard curves
                * the logic tree realization number
        :type the_task: a callable taking three parameters
        :returns: KVS keys of the calculated hazard curves.
        :rtype: list of string
        """
        source_model_generator = random.Random()
        source_model_generator.seed(
            self.job_profile["SOURCE_MODEL_LT_RANDOM_SEED"])

        gmpe_generator = random.Random()
        gmpe_generator.seed(self.job_profile["GMPE_LT_RANDOM_SEED"])

        for realization in xrange(0, realizations):
            stats.incr_counter(self.job_profile.job_id,
                               "classical:do_curves:realization")
            LOG.info("Calculating hazard curves for realization %s"
                     % realization)
            self.store_source_model(source_model_generator.getrandbits(32))
            self.store_gmpe_map(source_model_generator.getrandbits(32))

            utils_tasks.distribute(
                self.number_of_tasks(), the_task, ("sites", sites),
                dict(job_id=self.job_profile.job_id, realization=realization),
                flatten_results=True, ath=serializer)

    # pylint: disable=R0913
    def do_means(self, sites, realizations,
                 curve_serializer=None,
                 curve_task=compute_mean_curves,
                 map_func=None,
                 map_serializer=None):
        """Trigger the calculation of mean curves/maps, serialize as requested.

        The calculated mean curves/maps will only be serialized if the
        corresponding `serializer` parameter was set.

        :param sites: The sites for which to calculate mean curves/maps.
        :type sites: list of :py:class:`openquake.shapes.Site`
        :param realizations: The number of realizations that were calculated
        :type realizations: :py:class:`int`
        :param curve_serializer: A serializer for the calculated curves,
            receives the KVS keys of the calculated curves in
            its single parameter.
        :type curve_serializer: function([string])
        :param map_serializer: A serializer for the calculated maps,
            receives the KVS keys of the calculated maps in its single
            parameter.
        :type map_serializer: function([string])
        :param curve_task: The `celery` task to use for the curve calculation,
            it takes the following parameters:
                * job ID
                * the sites for which to calculate the hazard curves
        :type curve_task: function(string, [:py:class:`openquake.shapes.Site`])
        :param map_func: A function that computes mean hazard maps.
        :type map_func: function(:py:class:`openquake.job.Job`)
        :returns: `None`
        """
        if not self.job_profile["COMPUTE_MEAN_HAZARD_CURVE"]:
            return

        # Compute and serialize the mean curves.
        LOG.info("Computing mean hazard curves")

        utils_tasks.distribute(
            self.number_of_tasks(), curve_task, ("sites", sites),
            dict(job_id=self.job_profile.job_id, realizations=realizations),
            flatten_results=True, ath=curve_serializer)

        if self.poes_hazard_maps:
            assert map_func, "No calculation function for mean hazard maps set"
            assert map_serializer, "No serializer for the mean hazard maps set"

            LOG.info("Computing/serializing mean hazard maps")
            map_func(self.job_profile.job_id, sites, self.job_profile.imls,
                     self.poes_hazard_maps)
            map_serializer(sites, self.poes_hazard_maps)

    # pylint: disable=R0913
    def do_quantiles(self, sites, realizations, quantiles,
                     curve_serializer=None,
                     curve_task=compute_quantile_curves,
                     map_func=None,
                     map_serializer=None):
        """Trigger the calculation/serialization of quantile curves/maps.

        The calculated quantile curves/maps will only be serialized if the
        corresponding `serializer` parameter was set.

        :param sites: The sites for which to calculate quantile curves/maps.
        :type sites: list of :py:class:`openquake.shapes.Site`
        :param realizations: The number of realizations that were calculated
        :type realizations: :py:class:`int`
        :param quantiles: The quantiles to calculate
        :param quantiles: list of float
        :param curve_serializer: A serializer for the calculated curves,
            receives the KVS keys of the calculated curves in
            its single parameter.
        :type curve_serializer: function([string])
        :param map_serializer: A serializer for the calculated maps,
            receives the KVS keys of the calculated maps in its single
            parameter.
        :type map_serializer: function([string])
        :param curve_task: The `celery` task to use for the curve calculation,
            it takes the following parameters:
                * job ID
                * the sites for which to calculate the hazard curves
        :type curve_task: function(string, [:py:class:`openquake.shapes.Site`])
        :param map_func: A function that computes quantile hazard maps.
        :type map_func: function(:py:class:`openquake.job.Job`)
        :returns: `None`
        """
        if not quantiles:
            return

        # compute and serialize quantile hazard curves
        LOG.info("Computing quantile hazard curves")

        utils_tasks.distribute(
            self.number_of_tasks(), curve_task, ("sites", sites),
            dict(job_id=self.job_profile.job_id, realizations=realizations,
                 quantiles=quantiles),
            flatten_results=True, ath=curve_serializer)

        if self.poes_hazard_maps:
            assert map_func, "No calculation function for quantile maps set."
            assert map_serializer, "No serializer for the quantile maps set."

            # quantile maps
            LOG.info("Computing quantile hazard maps")
            map_func(self.job_profile.job_id, sites, quantiles,
                     self.job_profile.imls, self.poes_hazard_maps)

            LOG.info("Serializing quantile maps for %s values"
                     % len(quantiles))
            for quantile in quantiles:
                map_serializer(sites, self.poes_hazard_maps, quantile)

    @java.unpack_exception
    @create_java_cache
    def execute(self, kvs_keys_purged=None):
        """
        Trigger the calculation and serialization of hazard curves, mean hazard
        curves/maps and quantile curves.

        :param kvs_keys_purged: a list only passed by tests who check the
            kvs keys used/purged in the course of the calculation.
        :returns: the keys used in the course of the calculation (for the sake
            of testability).
        """
        sites = self.job_profile.sites_to_compute()
        realizations = self.job_profile["NUMBER_OF_LOGIC_TREE_SAMPLES"]

        LOG.info("Going to run classical PSHA hazard for %s realizations "
                 "and %s sites" % (realizations, len(sites)))

        stats.set_total(self.job_profile.job_id, "classical:execute:sites",
                        len(sites))
        stats.set_total(
            self.job_profile.job_id, "classical:execute:realizations",
            realizations)

        block_size = config.hazard_block_size()
        for start in xrange(0, len(sites), block_size):
            end = start + block_size

            data = sites[start:end]

            self.do_curves(data, realizations,
                serializer=self.serialize_hazard_curve_of_realization)

            # mean curves
            self.do_means(data, realizations,
                curve_serializer=self.serialize_mean_hazard_curves,
                map_func=classical_psha.compute_mean_hazard_maps,
                map_serializer=self.serialize_mean_hazard_map)

            # quantile curves
            quantiles = self.quantile_levels
            self.do_quantiles(data, realizations, quantiles,
                curve_serializer=self.serialize_quantile_hazard_curves,
                map_func=classical_psha.compute_quantile_hazard_maps,
                map_serializer=self.serialize_quantile_hazard_map)

            # Done with this chunk, purge intermediate results from kvs.
            release_data_from_kvs(self.job_profile.job_id, data, realizations,
                                  quantiles, self.poes_hazard_maps,
                                  kvs_keys_purged)

    def serialize_hazard_curve_of_realization(self, sites, realization):
        """
        Serialize the hazard curves of a set of sites for a given realization.

        :param sites: the sites of which the curves will be serialized
        :type sites: list of :py:class:`openquake.shapes.Site`
        :param realization: the realization to be serialized
        :type realization: :py:class:`int`
        """
        hc_attrib_update = {'endBranchLabel': realization}
        nrml_file = self.hazard_curve_filename(realization)
        key_template = kvs.tokens.hazard_curve_poes_key_template(
            self.job_profile.job_id, realization)
        self.serialize_hazard_curve(nrml_file, key_template,
                                    hc_attrib_update, sites)

    def serialize_mean_hazard_curves(self, sites):
        """
        Serialize the mean hazard curves of a set of sites.

        :param sites: the sites of which the curves will be serialized
        :type sites: list of :py:class:`openquake.shapes.Site`
        """
        hc_attrib_update = {'statistics': 'mean'}
        nrml_file = self.mean_hazard_curve_filename()
        key_template = kvs.tokens.mean_hazard_curve_key_template(
            self.job_profile.job_id)
        self.serialize_hazard_curve(nrml_file, key_template, hc_attrib_update,
                                    sites)

    def serialize_quantile_hazard_curves(self, sites, quantiles):
        """
        Serialize the quantile hazard curves of a set of sites for a given
        quantile.

        :param sites: the sites of which the curves will be serialized
        :type sites: list of :py:class:`openquake.shapes.Site`
        :param quantile: the quantile to be serialized
        :type quantile: :py:class:`float`
        """
        for quantile in quantiles:
            hc_attrib_update = {
                'statistics': 'quantile',
                'quantileValue': quantile}
            nrml_file = self.quantile_hazard_curve_filename(quantile)
            key_template = kvs.tokens.quantile_hazard_curve_key_template(
                self.job_profile.job_id, str(quantile))
            self.serialize_hazard_curve(nrml_file, key_template,
                                        hc_attrib_update, sites)

    def serialize_hazard_curve(self, nrml_file, key_template, hc_attrib_update,
                               sites):
        """
        Serialize the hazard curves of a set of sites.

        Depending on the parameters the serialized curve will be a plain, mean
        or quantile hazard curve.

        :param nrml_file: the output filename
        :type nrml_file: :py:class:`string`
        :param key_template: a template for constructing the key to get, for
                             each site, its curve from the KVS
        :type key_template: :py:class:`string`
        :param hc_attrib_update: a dictionary containing metadata for the set
                                 of curves that will be serialized
        :type hc_attrib_update: :py:class:`dict`
        :param sites: the sites of which the curve will be serialized
        :type sites: list of :py:class:`openquake.shapes.Site`
        """

        def duration_generator(value):
            """
            Returns the initial value when called for the first time and
            the double value upon each subsequent invocation.

            N.B.: the maximum value returned will never exceed 90 (seconds).
            """
            yield value
            while True:
                if value < 45:
                    value *= 2
                yield value

        nrml_path = self.job_profile.build_nrml_path(nrml_file)

        curve_writer = hazard_output.create_hazardcurve_writer(
            self.job_profile.job_id, self.job_profile.serialize_results_to,
            nrml_path)
        hc_data = []

        sites = set(sites)
        accounted_for = set()
        dgen = duration_generator(0.1)
        duration = dgen.next()

        while accounted_for != sites:
            # Sleep a little before checking the availability of additional
            # hazard curve results.
            time.sleep(duration)
            results_found = 0
            for site in sites:
                key = key_template % hash(site)
                value = kvs.get_value_json_decoded(key)
                if value is None or site in accounted_for:
                    # The curve for this site is not ready yet. Proceed to
                    # the next.
                    continue
                # Use hazard curve ordinate values (PoE) from KVS and abscissae
                # from the IML list in config.
                hc_attrib = {
                    'investigationTimeSpan':
                        self.job_profile['INVESTIGATION_TIME'],
                    'IMLValues': self.job_profile.imls,
                    'IMT': self.job_profile['INTENSITY_MEASURE_TYPE'],
                    'PoEValues': value}
                hc_attrib.update(hc_attrib_update)
                hc_data.append((site, hc_attrib))
                accounted_for.add(site)
                results_found += 1
            if not results_found:
                # No results found, increase the sleep duration.
                duration = dgen.next()

        curve_writer.serialize(hc_data)

        return nrml_path

    def serialize_mean_hazard_map(self, sites, poes):
        """
        Serialize the mean hazard map for a set of sites, one map for each
        given PoE.

        :param sites: the sites of which the map will be serialized
        :type sites: list of :py:class:`openquake.shapes.Site`
        :param poes: the PoEs at which the map will be serialized
        :type poes: list of :py:class:`float`
        """
        for poe in poes:
            nrml_file = self.mean_hazard_map_filename(poe)

            hm_attrib_update = {'statistics': 'mean'}
            key_template = kvs.tokens.mean_hazard_map_key_template(
                self.job_profile.job_id, poe)

            self.serialize_hazard_map_at_poe(sites, poe, key_template,
                                             hm_attrib_update, nrml_file)

    def serialize_quantile_hazard_map(self, sites, poes, quantile):
        """
        Serialize the quantile hazard map for a set of sites, one map for each
        given PoE and quantile.

        :param sites: the sites of which the map will be serialized
        :type sites: list of :py:class:`openquake.shapes.Site`
        :param poes: the PoEs at which the maps will be serialized
        :type poes: list of :py:class:`float`
        :param quantile: the quantile at which the maps will be serialized
        :type quantile: :py:class:`float`
        """
        for poe in poes:
            nrml_file = self.quantile_hazard_map_filename(quantile, poe)

            key_template = kvs.tokens.quantile_hazard_map_key_template(
                self.job_profile.job_id, poe, quantile)

            hm_attrib_update = {'statistics': 'quantile',
                                'quantileValue': quantile}

            self.serialize_hazard_map_at_poe(sites, poe, key_template,
                                             hm_attrib_update, nrml_file)

    def serialize_hazard_map_at_poe(self, sites, poe, key_template,
                                    hm_attrib_update, nrml_file):
        """
        Serialize the hazard map for a set of sites at a given PoE.

        Depending on the parameters the serialized map will be a mean or
        quantile hazard map.

        :param sites: the sites of which the map will be serialized
        :type sites: list of :py:class:`openquake.shapes.Site`
        :param poe: the PoE at which the map will be serialized
        :type poe: :py:class:`float`
        :param key_template: a template for constructing the key used to get,
                             for each site, its map from the KVS
        :type key_template: :py:class:`string`
        :param hc_attrib_update: a dictionary containing metadata for the set
                                 of maps that will be serialized
        :type hc_attrib_update: :py:class:`dict`
        :param nrml_file: the output filename
        :type nrml_file: :py:class:`string`
        """
        nrml_path = self.job_profile.build_nrml_path(nrml_file)

        LOG.info("Generating NRML hazard map file for PoE %s, "
                 "%s nodes in hazard map: %s" % (poe, len(sites), nrml_file))

        map_writer = hazard_output.create_hazardmap_writer(
            self.job_profile.job_id, self.job_profile.serialize_results_to,
            nrml_path)
        hm_data = []

        for site in sites:
            key = key_template % hash(site)
            # use hazard map IML values from KVS
            hm_attrib = {
                'investigationTimeSpan':
                    self.job_profile['INVESTIGATION_TIME'],
                'IMT': self.job_profile['INTENSITY_MEASURE_TYPE'],
                'vs30': self.job_profile['REFERENCE_VS30_VALUE'],
                'IML': kvs.get_value_json_decoded(key),
                'poE': poe}

            hm_attrib.update(hm_attrib_update)
            hm_data.append((site, hm_attrib))

        map_writer.serialize(hm_data)

        return nrml_path

    @create_java_cache
    def compute_hazard_curve(self, sites, realization):
        """ Compute hazard curves, write them to KVS as JSON,
        and return a list of the KVS keys for each curve. """
        jpype = java.jvm()
        try:
            calc = java.jclass("HazardCalculator")
            poes_list = calc.getHazardCurvesAsJson(
                self.parameterize_sites(sites),
                self.generate_erf(),
                self.generate_gmpe_map(),
                get_iml_list(
                    self.job_profile.imls,
                    self.job_profile.params['INTENSITY_MEASURE_TYPE']),
                self.job_profile['MAXIMUM_DISTANCE'])
        except jpype.JavaException, ex:
            unwrap_validation_error(jpype, ex)

        # write the poes to the KVS and return a list of the keys

        curve_keys = []
        for site, poes in izip(sites, poes_list):
            curve_key = kvs.tokens.hazard_curve_poes_key(
                self.job_profile.job_id, realization, site)

            kvs.get_client().set(curve_key, poes)

            curve_keys.append(curve_key)

        return curve_keys

    def _hazard_curve_filename(self, filename_part):
        "Helper to build the filenames of hazard curves"
        return self.job_profile.build_nrml_path('%s-%s.xml'
                                    % (HAZARD_CURVE_FILENAME_PREFIX,
                                       filename_part))

    def hazard_curve_filename(self, realization):
        """
        Build the name of a file that will contain an hazard curve for a given
        realization.
        """
        return self._hazard_curve_filename(realization)

    def mean_hazard_curve_filename(self):
        """
        Build the name of a file that will contain the mean hazard curve for
        this job.
        """
        return self._hazard_curve_filename('mean')

    def quantile_hazard_curve_filename(self, quantile):
        """
        Build the name of a file that will contain the quantile hazard curve
        for this job and the given quantile.
        """
        return self._hazard_curve_filename('quantile-%.2f' % quantile)

    def _hazard_map_filename(self, filename_part):
        "Helper to build the filenames of hazard maps"
        return self.job_profile.build_nrml_path('%s-%s.xml'
                                    % (HAZARD_MAP_FILENAME_PREFIX,
                                       filename_part))

    def mean_hazard_map_filename(self, poe):
        """
        Build the name of a file that will contain the mean hazard map for this
        job and the given PoE.
        """
        return self._hazard_map_filename('%s-mean' % poe)

    def quantile_hazard_map_filename(self, quantile, poe):
        """
        Build the name of a file that will contain the quantile hazard map for
        this job and the given PoE and quantile.
        """
        return self._hazard_map_filename('%s-quantile-%.2f' % (poe, quantile))

    @property
    def quantile_levels(self):
        "Returns the quantile levels specified in the config file of this job"
        return self.job_profile.extract_values_from_config(
            classical_psha.QUANTILE_PARAM_NAME,
            check_value=lambda v: v >= 0.0 and v <= 1.0)

    @property
    def poes_hazard_maps(self):
        """
        Returns the PoEs at which the hazard maps will be calculated, as
        specified in the config file of this job.
        """
        return self.job_profile.extract_values_from_config(
            classical_psha.POES_PARAM_NAME,
            check_value=lambda v: v >= 0.0 and v <= 1.0)


class EventBasedMixin(BasePSHAMixin):
    """Probabilistic Event Based method for performing Hazard calculations.

    Implements the JobMixin, which has a primary entry point of execute().
    Execute is responsible for dispatching celery tasks.

    Note that this Mixin, during execution, will always be an instance of the
    Job class, and thus has access to the self.params dict, full of config
    params loaded from the Job configuration file."""

    @java.unpack_exception
    @create_java_cache
    def execute(self):
        """Main hazard processing block.

        Loops through various random realizations, spawning tasks to compute
        GMFs."""
        source_model_generator = random.Random()
        source_model_generator.seed(
            self.job_profile['SOURCE_MODEL_LT_RANDOM_SEED'])

        gmpe_generator = random.Random()
        gmpe_generator.seed(self.job_profile['GMPE_LT_RANDOM_SEED'])

        gmf_generator = random.Random()
        gmf_generator.seed(self.job_profile['GMF_RANDOM_SEED'])

        histories = self.job_profile['NUMBER_OF_SEISMICITY_HISTORIES']
        realizations = self.job_profile['NUMBER_OF_LOGIC_TREE_SAMPLES']
        LOG.info(
            "Going to run hazard for %s histories of %s realizations each."
            % (histories, realizations))

        for i in range(0, histories):
            pending_tasks = []
            for j in range(0, realizations):
                self.store_source_model(source_model_generator.getrandbits(32))
                self.store_gmpe_map(gmpe_generator.getrandbits(32))
                pending_tasks.append(
                    compute_ground_motion_fields.delay(
                        self.job_profile.job_id, self.sites_to_compute(),
                        i, j, gmf_generator.getrandbits(32)))

            for each_task in pending_tasks:
                each_task.wait()
                if each_task.status != 'SUCCESS':
                    raise Exception(each_task.result)

            for j in range(0, realizations):
                stochastic_set_key = kvs.tokens.stochastic_set_key(
                    self.job_profile.job_id, i, j)
                LOG.info("Writing output for ses %s" % stochastic_set_key)
                ses = kvs.get_value_json_decoded(stochastic_set_key)
                if ses:
                    self.serialize_gmf(ses)

    def serialize_gmf(self, ses):
        """
        Write each GMF to an NRML file or to DB depending on job configuration.
        """
        iml_list = self.job_profile['INTENSITY_MEASURE_LEVELS']

        LOG.debug("IML: %s" % (iml_list))
        files = []

        nrml_path = ''

        for event_set in ses:
            for rupture in ses[event_set]:

                if self.job_profile['GMF_OUTPUT']:
                    common_path = os.path.join(self.base_path,
                            self.job_profile['OUTPUT_DIR'],
                            "gmf-%s-%s" % (str(event_set.replace("!", "_")),
                                           str(rupture.replace("!", "_"))))
                    nrml_path = "%s.xml" % common_path

                gmf_writer = hazard_output.create_gmf_writer(
                    self.job_profile.job_id,
                    self.job_profile.serialize_results_to,
                    nrml_path)
                gmf_data = {}
                for site_key in ses[event_set][rupture]:
                    site = ses[event_set][rupture][site_key]
                    site_obj = shapes.Site(site['lon'], site['lat'])
                    gmf_data[site_obj] = \
                        {'groundMotion': math.exp(float(site['mag']))}

                gmf_writer.serialize(gmf_data)
                files.append(nrml_path)
        return files

    @create_java_cache
    def compute_ground_motion_fields(self, site_list, history, realization,
                                     seed):
        """Ground motion field calculation, runs on the workers."""
        jpype = java.jvm()

        jsite_list = self.parameterize_sites(site_list)
        key = kvs.tokens.stochastic_set_key(self.job_profile.job_id, history,
                                            realization)
        correlate = self.job_profile['GROUND_MOTION_CORRELATION']
        stochastic_set_id = "%s!%s" % (history, realization)
        java.jclass("HazardCalculator").generateAndSaveGMFs(
                self.cache, key, stochastic_set_id, jsite_list,
                self.generate_erf(),
                self.generate_gmpe_map(),
                java.jclass("Random")(seed),
                jpype.JBoolean(correlate))


hazard_job.HazJobMixin.register("Event Based", EventBasedMixin)
hazard_job.HazJobMixin.register("Event Based BCR", EventBasedMixin)
hazard_job.HazJobMixin.register("Classical", ClassicalMixin)
hazard_job.HazJobMixin.register("Classical BCR", ClassicalMixin)<|MERGE_RESOLUTION|>--- conflicted
+++ resolved
@@ -22,42 +22,32 @@
 
 
 import functools
-<<<<<<< HEAD
 import json
-=======
 import hashlib
->>>>>>> e6bfc0e4
 import math
 import multiprocessing
 import os
 import random
 import time
 
-<<<<<<< HEAD
 from itertools import izip
 
 from celery.task import task
 
 from openquake import job
 from openquake import kvs
-=======
->>>>>>> e6bfc0e4
 from openquake import java
 from openquake import kvs
 from openquake import logs
 from openquake import shapes
 from openquake import xml
 
-from openquake.hazard.general import BasePSHAMixin, preload, get_iml_list
+from openquake.hazard.general import BasePSHAMixin, get_iml_list
 from openquake.hazard import classical_psha
-<<<<<<< HEAD
 from openquake.hazard import job as hazard_job
 from openquake.hazard.calc import CALCULATORS
 from openquake.hazard.general import BasePSHAMixin, get_iml_list
-=======
 from openquake.hazard import job
-from openquake.hazard import tasks
->>>>>>> e6bfc0e4
 from openquake.output import hazard as hazard_output
 from openquake.utils import config
 from openquake.utils import stats
