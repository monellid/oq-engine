# Copyright (c) 2010-2011, GEM Foundation.
#
# OpenQuake is free software: you can redistribute it and/or modify
# it under the terms of the GNU Lesser General Public License version 3
# only, as published by the Free Software Foundation.
#
# OpenQuake is distributed in the hope that it will be useful,
# but WITHOUT ANY WARRANTY; without even the implied warranty of
# MERCHANTABILITY or FITNESS FOR A PARTICULAR PURPOSE.  See the
# GNU Lesser General Public License version 3 for more details
# (a copy is included in the LICENSE file that accompanied this code).
#
# You should have received a copy of the GNU Lesser General Public License
# version 3 along with OpenQuake.  If not, see
# <http://www.gnu.org/licenses/lgpl-3.0.txt> for a copy of the LGPLv3 License.


# pylint: disable=W0232

""" Mixin for Classical PSHA Risk Calculation """

import geohash

from celery.exceptions import TimeoutError

from openquake import kvs
from openquake import logs

from openquake.db import models

from openquake.parser import vulnerability
from openquake.risk import classical_psha_based as cpsha_based
from openquake.shapes import Curve
from openquake.job import config as job_config

from openquake.risk.common import compute_loss_curve
from openquake.risk.job import general
from openquake.risk.job.general import (conditional_loss_poes,
                                        compute_conditional_loss)

LOGGER = logs.LOG


class ClassicalPSHABasedMixin(general.RiskJobMixin):
    """Mixin for Classical PSHA Based Risk Job"""

    def execute(self):
        """ execute -- general mixin entry point """
        general.preload(self)

        celery_tasks = []
        for block_id in self.job_profile.blocks_keys:
            LOGGER.debug("starting task block, block_id = %s of %s"
                        % (block_id, len(self.job_profile.blocks_keys)))
            celery_tasks.append(
                general.compute_risk.delay(self.job_profile.job_id, block_id))

        # task compute_risk has return value 'True' (writes its results to
        # kvs).
        for task in celery_tasks:
            try:
                # TODO(chris): Figure out where to put that timeout.
                task.wait()
                if not task.successful():
                    raise Exception(task.result)

            except TimeoutError:
                # TODO(jmc): Cancel and respawn this task
                return

        if self.is_benefit_cost_ratio():
            general.write_output_bcr(self)
        else:
            general.write_output(self)

    def _get_db_curve(self, site):
        """Read hazard curve data from the DB"""
        gh = geohash.encode(site.latitude, site.longitude, precision=12)
        job = models.OqCalculation.objects.get(id=self.job_profile.job_id)
        hc = models.HazardCurveData.objects.filter(
            hazard_curve__output__oq_calculation=job,
            hazard_curve__statistic_type='mean').extra(
            where=["ST_GeoHash(location, 12) = %s"], params=[gh]).get()

        return Curve(zip(job.oq_job_profile.imls, hc.poes))

    def is_benefit_cost_ratio(self):
        """
        Return True if current calculation mode is Benefit-Cost Ratio.
        """
        return self.job_profile.params[job_config.CALCULATION_MODE] \
                == job_config.BCR_CLASSICAL_MODE

    def compute_risk(self, block_id):
        """This task computes risk for a block of sites. It requires to have
        pre-initialized in kvs:
         1) list of sites
         2) exposure portfolio (=assets)
         3) vulnerability
         4) vulnerability for retrofitted asset portfolio (only for BCR mode)

        Calls either :meth:`_compute_bcr` or :meth:`_compute_loss` depending
        on the calculation mode.
        """
<<<<<<< HEAD

        if (self.job_profile.params[job_config.CALCULATION_MODE]
            == job_config.BCR_CLASSICAL_MODE):
=======
        if self.is_benefit_cost_ratio():
>>>>>>> a77266b9
            return self._compute_bcr(block_id)
        else:
            return self._compute_loss(block_id)

    def _compute_loss(self, block_id):
        """
        Calculate and store in the kvs the loss data.
        """
        block = general.Block.from_kvs(block_id)

        vuln_curves = vulnerability.load_vuln_model_from_kvs(
            self.job_profile.job_id)

        for point in block.grid(self.job_profile.region):
            hazard_curve = self._get_db_curve(point.site)

            asset_key = kvs.tokens.asset_key(self.job_profile.job_id,
                            point.row, point.column)
            for asset in kvs.get_list_json_decoded(asset_key):
                LOGGER.debug("processing asset %s" % (asset))

                loss_ratio_curve = self.compute_loss_ratio_curve(
                    point, asset, hazard_curve, vuln_curves)

                if loss_ratio_curve:
                    loss_curve = self.compute_loss_curve(point,
                            loss_ratio_curve, asset)

<<<<<<< HEAD
                    for loss_poe in general.conditional_loss_poes(
                        self.job_profile.params):

                        general.compute_conditional_loss(
=======
                    for loss_poe in conditional_loss_poes(
                        self.job_profile.params):

                        compute_conditional_loss(
>>>>>>> a77266b9
                                self.job_profile.job_id, point.column,
                                point.row, loss_curve, asset, loss_poe)

        return True

    def _compute_bcr(self, block_id):
        """
        Calculate and store in the kvs the benefit-cost ratio data for block.

        A value is stored with key :func:`openquake.kvs.tokens.bcr_block_key`.
        See :func:`openquake.risk.job.general.compute_bcr_for_block` for result
        data structure spec.
        """
<<<<<<< HEAD
        result = []

=======
>>>>>>> a77266b9
        points = list(general.Block.from_kvs(block_id).grid(
            self.job_profile.region))
        hazard_curves = dict((point.site, self._get_db_curve(point.site))
                             for point in points)

        def get_loss_curve(point, vuln_function, asset):
            "Compute loss curve basing on hazard curve"
            hazard_curve = hazard_curves[point.site]
            loss_ratio_curve = cpsha_based.compute_loss_ratio_curve(
                    vuln_function, hazard_curve)
            return compute_loss_curve(loss_ratio_curve, asset['assetValue'])

<<<<<<< HEAD
        result = general.compute_bcr_for_block(self.job_profile.job_id, points,
=======
        bcr = general.compute_bcr_for_block(self.job_profile.job_id, points,
>>>>>>> a77266b9
            get_loss_curve, float(self.job_profile.params['INTEREST_RATE']),
            float(self.job_profile.params['ASSET_LIFE_EXPECTANCY'])
        )
        bcr_block_key = kvs.tokens.bcr_block_key(self.job_profile.job_id,
                                                 block_id)
<<<<<<< HEAD
        kvs.set_value_json_encoded(bcr_block_key, result)
        LOGGER.debug('bcr result for block %s: %r', block_id, result)
=======
        kvs.set_value_json_encoded(bcr_block_key, bcr)
        LOGGER.debug('bcr result for block %s: %r', block_id, bcr)
>>>>>>> a77266b9
        return True

    def compute_loss_curve(self, point, loss_ratio_curve, asset):
        """
        Computes the loss ratio and store it in kvs to provide
        data to the @output decorator which does the serialization
        in the RiskJobMixin, more details inside
        openquake.risk.job.general.RiskJobMixin -- for details see
        RiskJobMixin._write_output_for_block and the output decorator

        :param point: the point of the grid we want to compute
        :type point: :py:class:`openquake.shapes.GridPoint`
        :param loss_ratio_curve: the loss ratio curve
        :type loss_ratio_curve: :py:class `openquake.shapes.Curve`
        :param asset: the asset for which to compute the loss curve
        :type asset: :py:class:`dict` as provided by
               :py:class:`openquake.parser.exposure.ExposurePortfolioFile`
        """

        loss_curve = compute_loss_curve(loss_ratio_curve, asset['assetValue'])
        loss_key = kvs.tokens.loss_curve_key(
            self.job_profile.job_id, point.row, point.column, asset['assetID'])

        kvs.get_client().set(loss_key, loss_curve.to_json())

        return loss_curve

    def compute_loss_ratio_curve(self, point, asset,
                                 hazard_curve, vuln_curves):
        """ Computes the loss ratio curve and stores in kvs
            the curve itself

        :param point: the point of the grid we want to compute
        :type point: :py:class:`openquake.shapes.GridPoint`
        :param asset: the asset used to compute the loss curve
        :type asset: :py:class:`dict` as provided by
            :py:class:`openquake.parser.exposure.ExposurePortfolioFile`
        :param hazard_curve: the hazard curve used to compute the
            loss ratio curve
        :type hazard_curve: :py:class:`openquake.shapes.Curve`
        """

        # we get the vulnerability function related to the asset

        vuln_function_reference = asset["taxonomy"]
        vuln_function = vuln_curves.get(vuln_function_reference, None)

        if not vuln_function:
            LOGGER.error(
                "Unknown vulnerability function %s for asset %s"
                % (asset["taxonomy"],
                asset["assetID"]))

            return None

        loss_ratio_curve = cpsha_based.compute_loss_ratio_curve(
            vuln_function, hazard_curve)

        loss_ratio_key = kvs.tokens.loss_ratio_key(
            self.job_profile.job_id, point.row, point.column, asset['assetID'])
<<<<<<< HEAD
=======

        kvs.get_client().set(loss_ratio_key, loss_ratio_curve.to_json())
>>>>>>> a77266b9

        kvs.get_client().set(loss_ratio_key, loss_ratio_curve.to_json())

        return loss_ratio_curve<|MERGE_RESOLUTION|>--- conflicted
+++ resolved
@@ -102,13 +102,7 @@
         Calls either :meth:`_compute_bcr` or :meth:`_compute_loss` depending
         on the calculation mode.
         """
-<<<<<<< HEAD
-
-        if (self.job_profile.params[job_config.CALCULATION_MODE]
-            == job_config.BCR_CLASSICAL_MODE):
-=======
         if self.is_benefit_cost_ratio():
->>>>>>> a77266b9
             return self._compute_bcr(block_id)
         else:
             return self._compute_loss(block_id)
@@ -137,17 +131,10 @@
                     loss_curve = self.compute_loss_curve(point,
                             loss_ratio_curve, asset)
 
-<<<<<<< HEAD
-                    for loss_poe in general.conditional_loss_poes(
-                        self.job_profile.params):
-
-                        general.compute_conditional_loss(
-=======
                     for loss_poe in conditional_loss_poes(
                         self.job_profile.params):
 
                         compute_conditional_loss(
->>>>>>> a77266b9
                                 self.job_profile.job_id, point.column,
                                 point.row, loss_curve, asset, loss_poe)
 
@@ -161,11 +148,6 @@
         See :func:`openquake.risk.job.general.compute_bcr_for_block` for result
         data structure spec.
         """
-<<<<<<< HEAD
-        result = []
-
-=======
->>>>>>> a77266b9
         points = list(general.Block.from_kvs(block_id).grid(
             self.job_profile.region))
         hazard_curves = dict((point.site, self._get_db_curve(point.site))
@@ -178,23 +160,14 @@
                     vuln_function, hazard_curve)
             return compute_loss_curve(loss_ratio_curve, asset['assetValue'])
 
-<<<<<<< HEAD
-        result = general.compute_bcr_for_block(self.job_profile.job_id, points,
-=======
         bcr = general.compute_bcr_for_block(self.job_profile.job_id, points,
->>>>>>> a77266b9
             get_loss_curve, float(self.job_profile.params['INTEREST_RATE']),
             float(self.job_profile.params['ASSET_LIFE_EXPECTANCY'])
         )
         bcr_block_key = kvs.tokens.bcr_block_key(self.job_profile.job_id,
                                                  block_id)
-<<<<<<< HEAD
-        kvs.set_value_json_encoded(bcr_block_key, result)
-        LOGGER.debug('bcr result for block %s: %r', block_id, result)
-=======
         kvs.set_value_json_encoded(bcr_block_key, bcr)
         LOGGER.debug('bcr result for block %s: %r', block_id, bcr)
->>>>>>> a77266b9
         return True
 
     def compute_loss_curve(self, point, loss_ratio_curve, asset):
@@ -255,12 +228,7 @@
 
         loss_ratio_key = kvs.tokens.loss_ratio_key(
             self.job_profile.job_id, point.row, point.column, asset['assetID'])
-<<<<<<< HEAD
-=======
 
         kvs.get_client().set(loss_ratio_key, loss_ratio_curve.to_json())
->>>>>>> a77266b9
-
-        kvs.get_client().set(loss_ratio_key, loss_ratio_curve.to_json())
 
         return loss_ratio_curve