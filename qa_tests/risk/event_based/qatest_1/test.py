# Copyright (c) 2014, GEM Foundation.
#
# OpenQuake is free software: you can redistribute it and/or modify it
# under the terms of the GNU Affero General Public License as published
# by the Free Software Foundation, either version 3 of the License, or
# (at your option) any later version.
#
# OpenQuake is distributed in the hope that it will be useful,
# but WITHOUT ANY WARRANTY; without even the implied warranty of
# MERCHANTABILITY or FITNESS FOR A PARTICULAR PURPOSE.  See the
# GNU General Public License for more details.
#
# You should have received a copy of the GNU Affero General Public License
# along with OpenQuake.  If not, see <http://www.gnu.org/licenses/>.

from nose.plugins.attrib import attr as noseattr
from qa_tests import risk

from openquake.engine.db import models

from numpy.testing import assert_almost_equal as aae


class EventBaseQATestCase1(risk.CompleteTestCase, risk.FixtureBasedQATestCase):
    hazard_calculation_fixture = "PEB QA test 1"

    @noseattr('qa', 'risk', 'event_based')
    def test(self):
        self._run_test()

    expected_elt_b2 = [  # the first 10 values for structural
<<<<<<< HEAD
        ('smlt=00|ses=0899|src=3|rup=006-01', 6.75, 5000.70195926),
        ('smlt=00|ses=1250|src=3|rup=002-01', 5.55, 5000.30415742),
        ('smlt=00|ses=0236|src=3|rup=004-01', 6.15, 4762.77267285),
        ('smlt=00|ses=1652|src=3|rup=003-01', 5.85, 4510.95161876),
        ('smlt=00|ses=1159|src=3|rup=001-02', 5.25, 4349.69069842),
        ('smlt=00|ses=0986|src=3|rup=001-01', 5.25, 4290.45162668),
        ('smlt=00|ses=0296|src=3|rup=002-01', 5.55, 4217.37255025),
        ('smlt=00|ses=0833|src=3|rup=006-01', 6.75, 4215.31848008),
        ('smlt=00|ses=0410|src=3|rup=001-01', 5.25, 4163.81359397),
        ('smlt=00|ses=1395|src=3|rup=001-01', 5.25, 4122.56430755),
    ]

    # NB: instead I get
    #    ('80.0000,82.0000|28.0000,30.0000',
    #     (149151.051604689, 0.336224896458288)),
    #    ('82.0000,84.0000|26.0000,28.0000',
    #     (152271.548653352, 0.3432593007470749)),
    #    ('84.0000,86.0000|26.0000,28.0000',
    #     (142182.418810476, 0.32051580279463704)),
=======
        ('smlt=00|ses=1250|src=3|rup=002-01', 5.55, 4598.15454207),
        ('smlt=00|ses=0899|src=3|rup=006-01', 6.75, 3229.03853895),
        ('smlt=00|ses=0236|src=3|rup=004-01', 6.15, 1429.41738598),
        ('smlt=00|ses=0833|src=3|rup=006-01', 6.75, 1333.06460009),
        ('smlt=00|ses=1159|src=3|rup=001-02', 5.25, 1027.93870557),
        ('smlt=00|ses=1395|src=3|rup=001-01', 5.25, 1004.52792749),
        ('smlt=00|ses=0410|src=3|rup=001-01', 5.25, 801.220856365),
        ('smlt=00|ses=1652|src=3|rup=003-01', 5.85, 710.514040648),
        ('smlt=00|ses=0986|src=3|rup=001-01', 5.25, 661.852362756),
        ('smlt=00|ses=0296|src=3|rup=002-01', 5.55, 605.144033155),
    ]

>>>>>>> b8133799
    def expected_output_data(self):
        branches = dict(
            b1=models.Output.HazardMetadata(
                investigation_time=50.0,
                statistics=None, quantile=None,
                sm_path=('b1',), gsim_path=('b1',)),
            b2=models.Output.HazardMetadata(
                investigation_time=50.0,
                statistics=None, quantile=None,
                sm_path=('b1',), gsim_path=('b2',)))

        assets = ["a0", "a1", "a2", "a3"]
        costs = ["nonstructural", "structural", "contents"]

        def gen_loss_curves(branches, costs):
            for branch, metadata in branches:
                for cost in costs:
                    csv_name = "%s_%s" % (branch, cost)
                    data = self._csv(csv_name)
                    yield csv_name, None
                    for i, asset in enumerate(assets):
                        descriptor = (u'event_loss_curve', metadata, None,
                                      None, False, False, cost, asset)
                        asset_value = data[i * 2 + 1, 0]
                        curve = models.LossCurveData(
                            asset_value=asset_value,
                            loss_ratios=data[i * 2, 2:],
                            poes=data[i * 2 + 1, 2:])
                        yield descriptor, curve

        loss_curves = (
            list(gen_loss_curves(branches.items(), costs)) +
            list(gen_loss_curves([("b1", branches["b1"])], ["fatalities"])))

        data = self._csv("aggregates")

        aggregate_loss_curves = [
            ('aggregates', None)] + [
            ((u'agg_loss_curve', branch, None,
              None, True, False, "structural"),
             models.AggregateLossCurveData(
                 losses=data[i * 2, 2:],
                 poes=data[i * 2 + 1, 2:]))
            for i, branch in enumerate(branches.values())]

        return loss_curves + aggregate_loss_curves

    def check_event_loss_table(self, job):
        # we check only the first 10 values of the event loss table
        # for loss_type=structural and branch b2
        tags = [row[0] for row in self.expected_elt_b2]

<<<<<<< HEAD
        el_b1, el_b2 = models.EventLoss.objects.filter(
            output__output_type='event_loss', output__oq_job=job,
            loss_type='structural').order_by('output')
=======
        el_b2 = models.EventLoss.objects.get(
            hazard_output__gmf__lt_realization__gsim_lt_path=['b2'],
            output__output_type='event_loss',
            output__oq_job=job,
            loss_type='structural')
>>>>>>> b8133799
        elt = models.EventLossData.objects.filter(
            event_loss=el_b2.id, rupture__tag__in=tags
        ).order_by('-aggregate_loss')
        for e, row in zip(elt, self.expected_elt_b2):
            self.assertEqual(e.rupture.tag, row[0])
            self.assertEqual(e.rupture.rupture.mag, row[1])
            self.assertAlmostEqual(e.aggregate_loss, row[2])

    def check_loss_map(self, job):
        lm_with_stats = models.LossMap.objects.filter(
            output__oq_job=job, statistics__isnull=True,
            loss_type='structural').order_by('poe', 'hazard_output')
        self.assertEqual(lm_with_stats.count(), 6)
        lm1, lm2 = lm_with_stats[:2]  # loss maps for poe=0.1 for 2 rlzs
        actual_lm1 = [
            point.value for point in models.LossMapData.objects.filter(
                loss_map=lm1).order_by('asset_ref', 'loss_map__poe')]
<<<<<<< HEAD
        aae(actual_lm1, [643.26330681292, 273.961328576808,
                         635.858405370638, 722.034926561984])
=======
        aae(actual_lm1, [644.42878691, 234.89986442,
                         664.82432932, 753.55988728])
>>>>>>> b8133799

        actual_lm2 = [
            point.value for point in models.LossMapData.objects.filter(
                loss_map=lm2).order_by('asset_ref', 'loss_map__poe')]
<<<<<<< HEAD
        aae(actual_lm2, [373.88410526, 228.33583859,
                         612.34282527, 767.04784899])
=======
        aae(actual_lm2, [376.21304957, 219.38682742,
                         639.86715118,  801.07318199])
>>>>>>> b8133799

    def check_loss_map_mean(self, job):
        lm_with_stats = models.LossMap.objects.filter(
            output__oq_job=job, statistics='mean',
            loss_type='structural').order_by('poe')
        self.assertEqual(lm_with_stats.count(), 3)
        actual = [
            point.value for point in models.LossMapData.objects.filter(
                loss_map__in=lm_with_stats).order_by(
                'asset_ref', 'loss_map__poe')]
<<<<<<< HEAD
        aae(actual, [498.96370879308, 0.0, 0.0,
                     249.806130145137, 0.0, 0.0,
                     624.26902757739, 0.0, 0.0,
                     743.094906982907, 0.0, 0.0])
=======
        aae(actual, [514.22057893, 0., 0.,
                     227.85575576, 0., 0.,
                     652.50322751, 0., 0.,
                     778.04645901, 0., 0.])
>>>>>>> b8133799

    def check_loss_map_quantile(self, job):
        lm_with_quantile = models.LossMap.objects.filter(
            output__oq_job=job, statistics='quantile',
            loss_type='structural').order_by('poe')
        self.assertEqual(lm_with_quantile.count(), 9)
        actual_0 = [
            point.value for point in models.LossMapData.objects.filter(
                loss_map=lm_with_quantile[0]).order_by(
                'asset_ref', 'loss_map__poe')]
<<<<<<< HEAD
        aae(actual_0, [373.897855723113, 228.343264402241,
                       612.342825267806, 722.034926561984])
=======
        aae(actual_0, [376.24261986, 219.38682742,
                       639.86715118, 753.55988728])
>>>>>>> b8133799
<|MERGE_RESOLUTION|>--- conflicted
+++ resolved
@@ -29,27 +29,6 @@
         self._run_test()
 
     expected_elt_b2 = [  # the first 10 values for structural
-<<<<<<< HEAD
-        ('smlt=00|ses=0899|src=3|rup=006-01', 6.75, 5000.70195926),
-        ('smlt=00|ses=1250|src=3|rup=002-01', 5.55, 5000.30415742),
-        ('smlt=00|ses=0236|src=3|rup=004-01', 6.15, 4762.77267285),
-        ('smlt=00|ses=1652|src=3|rup=003-01', 5.85, 4510.95161876),
-        ('smlt=00|ses=1159|src=3|rup=001-02', 5.25, 4349.69069842),
-        ('smlt=00|ses=0986|src=3|rup=001-01', 5.25, 4290.45162668),
-        ('smlt=00|ses=0296|src=3|rup=002-01', 5.55, 4217.37255025),
-        ('smlt=00|ses=0833|src=3|rup=006-01', 6.75, 4215.31848008),
-        ('smlt=00|ses=0410|src=3|rup=001-01', 5.25, 4163.81359397),
-        ('smlt=00|ses=1395|src=3|rup=001-01', 5.25, 4122.56430755),
-    ]
-
-    # NB: instead I get
-    #    ('80.0000,82.0000|28.0000,30.0000',
-    #     (149151.051604689, 0.336224896458288)),
-    #    ('82.0000,84.0000|26.0000,28.0000',
-    #     (152271.548653352, 0.3432593007470749)),
-    #    ('84.0000,86.0000|26.0000,28.0000',
-    #     (142182.418810476, 0.32051580279463704)),
-=======
         ('smlt=00|ses=1250|src=3|rup=002-01', 5.55, 4598.15454207),
         ('smlt=00|ses=0899|src=3|rup=006-01', 6.75, 3229.03853895),
         ('smlt=00|ses=0236|src=3|rup=004-01', 6.15, 1429.41738598),
@@ -62,7 +41,13 @@
         ('smlt=00|ses=0296|src=3|rup=002-01', 5.55, 605.144033155),
     ]
 
->>>>>>> b8133799
+    # NB: instead I get
+    #    ('80.0000,82.0000|28.0000,30.0000',
+    #     (149151.051604689, 0.336224896458288)),
+    #    ('82.0000,84.0000|26.0000,28.0000',
+    #     (152271.548653352, 0.3432593007470749)),
+    #    ('84.0000,86.0000|26.0000,28.0000',
+    #     (142182.418810476, 0.32051580279463704)),
     def expected_output_data(self):
         branches = dict(
             b1=models.Output.HazardMetadata(
@@ -115,17 +100,11 @@
         # for loss_type=structural and branch b2
         tags = [row[0] for row in self.expected_elt_b2]
 
-<<<<<<< HEAD
-        el_b1, el_b2 = models.EventLoss.objects.filter(
-            output__output_type='event_loss', output__oq_job=job,
-            loss_type='structural').order_by('output')
-=======
         el_b2 = models.EventLoss.objects.get(
             hazard_output__gmf__lt_realization__gsim_lt_path=['b2'],
             output__output_type='event_loss',
             output__oq_job=job,
             loss_type='structural')
->>>>>>> b8133799
         elt = models.EventLossData.objects.filter(
             event_loss=el_b2.id, rupture__tag__in=tags
         ).order_by('-aggregate_loss')
@@ -143,24 +122,14 @@
         actual_lm1 = [
             point.value for point in models.LossMapData.objects.filter(
                 loss_map=lm1).order_by('asset_ref', 'loss_map__poe')]
-<<<<<<< HEAD
-        aae(actual_lm1, [643.26330681292, 273.961328576808,
-                         635.858405370638, 722.034926561984])
-=======
         aae(actual_lm1, [644.42878691, 234.89986442,
                          664.82432932, 753.55988728])
->>>>>>> b8133799
 
         actual_lm2 = [
             point.value for point in models.LossMapData.objects.filter(
                 loss_map=lm2).order_by('asset_ref', 'loss_map__poe')]
-<<<<<<< HEAD
-        aae(actual_lm2, [373.88410526, 228.33583859,
-                         612.34282527, 767.04784899])
-=======
         aae(actual_lm2, [376.21304957, 219.38682742,
                          639.86715118,  801.07318199])
->>>>>>> b8133799
 
     def check_loss_map_mean(self, job):
         lm_with_stats = models.LossMap.objects.filter(
@@ -171,17 +140,10 @@
             point.value for point in models.LossMapData.objects.filter(
                 loss_map__in=lm_with_stats).order_by(
                 'asset_ref', 'loss_map__poe')]
-<<<<<<< HEAD
-        aae(actual, [498.96370879308, 0.0, 0.0,
-                     249.806130145137, 0.0, 0.0,
-                     624.26902757739, 0.0, 0.0,
-                     743.094906982907, 0.0, 0.0])
-=======
         aae(actual, [514.22057893, 0., 0.,
                      227.85575576, 0., 0.,
                      652.50322751, 0., 0.,
                      778.04645901, 0., 0.])
->>>>>>> b8133799
 
     def check_loss_map_quantile(self, job):
         lm_with_quantile = models.LossMap.objects.filter(
@@ -192,10 +154,5 @@
             point.value for point in models.LossMapData.objects.filter(
                 loss_map=lm_with_quantile[0]).order_by(
                 'asset_ref', 'loss_map__poe')]
-<<<<<<< HEAD
-        aae(actual_0, [373.897855723113, 228.343264402241,
-                       612.342825267806, 722.034926561984])
-=======
         aae(actual_0, [376.24261986, 219.38682742,
-                       639.86715118, 753.55988728])
->>>>>>> b8133799
+                       639.86715118, 753.55988728])