# Copyright (c) 2010-2012, GEM Foundation.
#
# OpenQuake is free software: you can redistribute it and/or modify it
# under the terms of the GNU Affero General Public License as published
# by the Free Software Foundation, either version 3 of the License, or
# (at your option) any later version.
#
# OpenQuake is distributed in the hope that it will be useful,
# but WITHOUT ANY WARRANTY; without even the implied warranty of
# MERCHANTABILITY or FITNESS FOR A PARTICULAR PURPOSE.  See the
# GNU General Public License for more details.
#
# You should have received a copy of the GNU Affero General Public License
# along with OpenQuake.  If not, see <http://www.gnu.org/licenses/>.

import getpass
import unittest
import mock

import numpy

from nose.plugins.attrib import attr

from openquake.engine import engine
from openquake.engine.calculators.hazard.classical import core as cls_core
from openquake.engine.calculators.hazard.scenario import core as scen_core
from openquake.engine.db import models

from tests.utils import helpers
from tests.utils.helpers import get_data_path


class Inputs4HazCalcTestCase(unittest.TestCase):

    def test_no_inputs(self):
        self.assertEqual([], list(models.inputs4hcalc(-1)))

    def test_a_few_inputs(self):
        cfg = helpers.get_data_path('simple_fault_demo_hazard/job.ini')
        params, files = engine.parse_config(open(cfg, 'r'))
        owner = helpers.default_user()
        hc = engine.create_hazard_calculation(
            owner.user_name, params, files
        )

        inputs = models.inputs4hcalc(hc.id)
        # We expect 3: the two logic trees and one source model
        self.assertEqual(3, inputs.count())

    def test_with_input_type(self):
        cfg = helpers.get_data_path('simple_fault_demo_hazard/job.ini')
        params, files = engine.parse_config(open(cfg, 'r'))
        owner = helpers.default_user()
        hc = engine.create_hazard_calculation(
            owner.user_name, params, files
        )

        inputs = models.inputs4hcalc(
            hc.id, input_type='source_model_logic_tree'
        )
        self.assertEqual(1, inputs.count())


class Inputs4RiskCalcTestCase(unittest.TestCase):

    def test_no_inputs(self):
        self.assertEqual([], list(models.inputs4rcalc(-1)))

    def test_a_few_inputs(self):
        job, files = helpers.get_fake_risk_job(
            get_data_path('classical_psha_based_risk/job.ini'),
            get_data_path('simple_fault_demo_hazard/job.ini'))
        rc = job.risk_calculation


        inputs = models.inputs4rcalc(rc.id)
        self.assertEqual(2, inputs.count())

    def test_with_input_type(self):
        job, files = helpers.get_fake_risk_job(
            get_data_path('classical_psha_based_risk/job.ini'),
            get_data_path('simple_fault_demo_hazard/job.ini'))
        rc = job.risk_calculation

        inputs = models.inputs4rcalc(rc.id, input_type='exposure')
        self.assertEqual(1, inputs.count())


class HazardCalculationGeometryTestCase(unittest.TestCase):
    """Test special geometry handling in the HazardCalculation constructor."""

    def test_sites_from_wkt(self):
        # should succeed with no errors
        hjp = models.HazardCalculation(sites='MULTIPOINT(1 2, 3 4)')
        expected_wkt = (
            'MULTIPOINT (1.0000000000000000 2.0000000000000000,'
            ' 3.0000000000000000 4.0000000000000000)'
        )

        self.assertEqual(expected_wkt, hjp.sites.wkt)

    def test_sites_invalid_str(self):
        self.assertRaises(ValueError, models.HazardCalculation, sites='a 5')

    def test_sites_odd_num_of_coords_in_str_list(self):
        self.assertRaises(ValueError, models.HazardCalculation, sites='1 2, 3')

    def test_sites_valid_str_list(self):
        hjp = models.HazardCalculation(sites='1 2, 3 4')
        expected_wkt = (
            'MULTIPOINT (1.0000000000000000 2.0000000000000000,'
            ' 3.0000000000000000 4.0000000000000000)'
        )

        self.assertEqual(expected_wkt, hjp.sites.wkt)

    def test_region_from_wkt(self):
        hjp = models.HazardCalculation(region='POLYGON((1 2, 3 4, 5 6, 1 2))')
        expected_wkt = (
            'POLYGON ((1.0000000000000000 2.0000000000000000, '
            '3.0000000000000000 4.0000000000000000, '
            '5.0000000000000000 6.0000000000000000, '
            '1.0000000000000000 2.0000000000000000))'
        )

        self.assertEqual(expected_wkt, hjp.region.wkt)

    def test_region_invalid_str(self):
        self.assertRaises(
            ValueError, models.HazardCalculation,
            region='0, 0, 5a 5, 1, 3, 0, 0'
        )

    def test_region_odd_num_of_coords_in_str_list(self):
        self.assertRaises(
            ValueError, models.HazardCalculation, region='1 2, 3 4, 5 6, 1'
        )

    def test_region_valid_str_list(self):
        # note that the last coord (with closes the ring) can be ommitted
        # in this case
        hjp = models.HazardCalculation(region='1 2, 3 4, 5 6')
        expected_wkt = (
            'POLYGON ((1.0000000000000000 2.0000000000000000, '
            '3.0000000000000000 4.0000000000000000, '
            '5.0000000000000000 6.0000000000000000, '
            '1.0000000000000000 2.0000000000000000))'
        )

        self.assertEqual(expected_wkt, hjp.region.wkt)

    def test_points_to_compute_none(self):
        hc = models.HazardCalculation()
        self.assertIsNone(hc.points_to_compute())

        hc = models.HazardCalculation(region='1 2, 3 4, 5 6')
        # There's no region grid spacing
        self.assertIsNone(hc.points_to_compute())

    def test_points_to_compute_region(self):
        lons = [
            6.761295081695822, 7.022590163391642,
            7.28388524508746, 7.54518032678328,
            7.806475408479099, 8.067770490174919,
            8.329065571870737, 6.760434846130313,
            7.020869692260623, 7.281304538390934,
            7.541739384521245, 7.802174230651555,
            8.062609076781865, 8.323043922912175,
            6.759582805761787, 7.019165611523571,
            7.278748417285356, 7.53833122304714,
            7.797914028808925, 8.057496834570708,
            8.317079640332492, 6.758738863707749,
            7.017477727415495, 7.276216591123242,
            7.534955454830988, 7.793694318538734,
            8.05243318224648, 8.311172045954226,
        ]

        lats = [
            46.5, 46.5,
            46.5, 46.5,
            46.5, 46.5,
            46.5, 46.320135678816236,
            46.320135678816236, 46.320135678816236,
            46.320135678816236, 46.320135678816236,
            46.320135678816236, 46.320135678816236,
            46.140271357632486, 46.140271357632486,
            46.140271357632486, 46.140271357632486,
            46.140271357632486, 46.140271357632486,
            46.140271357632486, 45.96040703644873,
            45.96040703644873, 45.96040703644873,
            45.96040703644873, 45.96040703644873,
            45.96040703644873, 45.96040703644873,
        ]

        hc = models.HazardCalculation(
            region='6.5 45.8, 6.5 46.5, 8.5 46.5, 8.5 45.8',
            region_grid_spacing=20)
        mesh = hc.points_to_compute(save_sites=False)

        numpy.testing.assert_array_almost_equal(lons, mesh.lons)
        numpy.testing.assert_array_almost_equal(lats, mesh.lats)

    def test_points_to_compute_sites(self):
        lons = [6.5, 6.5, 8.5, 8.5]
        lats = [45.8, 46.5, 46.5, 45.8]
        hc = models.HazardCalculation(
            sites='6.5 45.8, 6.5 46.5, 8.5 46.5, 8.5 45.8')

        mesh = hc.points_to_compute(save_sites=False)

        numpy.testing.assert_array_equal(lons, mesh.lons)
        numpy.testing.assert_array_equal(lats, mesh.lats)


class SESRuptureTestCase(unittest.TestCase):

    @classmethod
    def setUpClass(self):
        cfg = helpers.get_data_path('simple_fault_demo_hazard/job.ini')
        job = helpers.get_hazard_job(cfg)

        lt_rlz = models.LtRealization.objects.create(
            hazard_calculation=job.hazard_calculation, ordinal=0, seed=0,
            sm_lt_path='foo', gsim_lt_path='bar', total_items=0)
        output = models.Output.objects.create(
            oq_job=job, owner=job.owner, display_name='test',
            output_type='ses')
        ses_coll = models.SESCollection.objects.create(
            output=output, lt_realization=lt_rlz)
        ses = models.SES.objects.create(
            ses_collection=ses_coll, investigation_time=50.0, ordinal=1)

        self.mesh_lons = numpy.array(
            [0.1 * x for x in range(16)]).reshape((4, 4))
        self.mesh_lats = numpy.array(
            [0.2 * x for x in range(16)]).reshape((4, 4))
        self.mesh_depths = numpy.array(
            [0.3 * x for x in range(16)]).reshape((4, 4))

        # planar surface coords
        self.ps_lons = [1, 3, 5, 7]
        self.ps_lats = [2, 4, 6, 8]
        self.ps_depths = [0.1, 0.2, 0.3, 0.4]

        self.fault_rupture = models.SESRupture.objects.create(
<<<<<<< HEAD
            ses=ses, magnitude=5, strike=0, dip=0, rake=0,
            tectonic_region_type='Active Shallow Crust',
            is_from_fault_source=True, lons=self.mesh_lons,
            lats=self.mesh_lats, depths=self.mesh_depths)
        self.source_rupture = models.SESRupture.objects.create(
            ses=ses, magnitude=5, strike=0, dip=0, rake=0,
            tectonic_region_type='Active Shallow Crust',
            is_from_fault_source=False, lons=self.ps_lons, lats=self.ps_lats,
            depths=self.ps_depths)
=======
            ses=ses, old_magnitude=5, old_strike=0, old_dip=0, old_rake=0,
            old_tectonic_region_type='Active Shallow Crust',
            old_is_from_fault_source=True, old_lons=self.mesh_lons,
            old_is_multi_surface=False,
            old_lats=self.mesh_lats, old_depths=self.mesh_depths)
        self.source_rupture = models.SESRupture.objects.create(
            ses=ses, magnitude=5, old_strike=0, old_dip=0, old_rake=0,
            old_tectonic_region_type='Active Shallow Crust',
            old_is_from_fault_source=False, old_lons=self.ps_lons,
            old_is_multi_surface=False,
            old_lats=self.ps_lats, old_depths=self.ps_depths)
>>>>>>> 45768b8a

    def test_fault_rupture(self):
        # Test loading a fault rupture from the DB, just to illustrate a use
        # case.
        # Also, we should that planar surface corner points are not valid and
        # are more or less disregarded for this type of rupture.
        fault_rupture = models.SESRupture.objects.get(id=self.fault_rupture.id)
        self.assertIs(None, fault_rupture.top_left_corner)
        self.assertIs(None, fault_rupture.top_right_corner)
        self.assertIs(None, fault_rupture.bottom_right_corner)
        self.assertIs(None, fault_rupture.bottom_left_corner)

    def test_source_rupture(self):
        source_rupture = models.SESRupture.objects.get(
            id=self.source_rupture.id)
        self.assertEqual((1, 2, 0.1), source_rupture.top_left_corner)
        self.assertEqual((3, 4, 0.2), source_rupture.top_right_corner)
        self.assertEqual((5, 6, 0.3), source_rupture.bottom_left_corner)
        self.assertEqual((7, 8, 0.4), source_rupture.bottom_right_corner)

    def test__validate_planar_surface(self):
        source_rupture = models.SESRupture.objects.get(
            id=self.source_rupture.id)
        lons = source_rupture.lons
        lats = source_rupture.lats
        depths = source_rupture.depths

        # Should initially be valid
        source_rupture._validate_planar_surface()

        # If any of the coord attributes are a len != 4,
        # we should get an exception

        source_rupture.old_lons = [1, 2, 3]
        self.assertRaises(ValueError, source_rupture._validate_planar_surface)
        source_rupture.old_lons = lons

        source_rupture.old_lats = [1, 2, 3]
        self.assertRaises(ValueError, source_rupture._validate_planar_surface)
        source_rupture.old_lats = lats

        source_rupture.old_depths = [1, 2, 3]
        self.assertRaises(ValueError, source_rupture._validate_planar_surface)
        source_rupture.old_depths = depths


class ParseImtTestCase(unittest.TestCase):
    """
    Tests the parse_imt utility function
    """
    def test_sa(self):
        hc_im_type, sa_period, sa_damping = models.parse_imt("SA(0.1)")
        self.assertEqual("SA", hc_im_type)
        self.assertEqual(0.1, sa_period)
        self.assertEqual(models.DEFAULT_SA_DAMPING, sa_damping)

    def test_pga(self):
        hc_im_type, sa_period, sa_damping = models.parse_imt("PGA")
        self.assertEqual("PGA", hc_im_type)
        self.assertEqual(None, sa_period)
        self.assertEqual(None, sa_damping)


class GmfsPerSesTestCase(unittest.TestCase):
    @classmethod
    def setUpClass(cls):
        cfg = helpers.get_data_path('event_based_hazard/job.ini')
        job = helpers.get_hazard_job(cfg)
        rlz1 = models.LtRealization.objects.create(
            hazard_calculation=job.hazard_calculation,
            ordinal=1, seed=1, weight=None,
            sm_lt_path="test_sm", gsim_lt_path="test_gsim",
            is_complete=False, total_items=1, completed_items=1)
        rlz2 = models.LtRealization.objects.create(
            hazard_calculation=job.hazard_calculation,
            ordinal=2, seed=1, weight=None,
            sm_lt_path="test_sm", gsim_lt_path="test_gsim",
            is_complete=False, total_items=1, completed_items=1)
        ses_coll1 = models.SESCollection.objects.create(
            output=models.Output.objects.create_output(
                job, "Test SES Collection 1", "ses"),
            lt_realization=rlz1)
        ses_coll2 = models.SESCollection.objects.create(
            output=models.Output.objects.create_output(
                job, "Test SES Collection 2", "ses"),
            lt_realization=rlz2)
        gmf_data1 = helpers.create_gmf_data_records(job, rlz1, ses_coll1)[0]
        points = [(15.3, 38.22), (15.7, 37.22),
                  (15.4, 38.09), (15.56, 38.1), (15.2, 38.2)]
        gmf_data2 = helpers.create_gmf_data_records(
            job, rlz2, ses_coll2, points)[0]
        cls.gmf_coll1 = gmf_data1.gmf
        cls.parent_coll = models.Gmf.objects.create(
            output=models.Output.objects.create_output(
                job, "Test Hazard output", "complete_lt_gmf"))
        cls.ruptures1 = tuple(gmf_data1.rupture_ids)
        cls.ruptures2 = tuple(gmf_data2.rupture_ids)
        cls.investigation_time = job.hazard_calculation.investigation_time

    def test_branch_lt(self):
        all_gmfs = list(self.gmf_coll1.get_gmfs_per_ses(orderby=True))
        self.assertEqual(len(all_gmfs), 1)
        gmfs = all_gmfs[0]
        expected = """\
GMFsPerSES(investigation_time=%f, stochastic_event_set_id=%d,
GMF(imt=PGA sa_period=None sa_damping=None rupture_id=%d
<X= 15.31000, Y= 38.22500, GMV=0.1000000>
<X= 15.48000, Y= 38.09100, GMV=0.1000000>
<X= 15.48100, Y= 38.25000, GMV=0.1000000>
<X= 15.56500, Y= 38.17000, GMV=0.1000000>
<X= 15.71000, Y= 37.22500, GMV=0.1000000>)
GMF(imt=PGA sa_period=None sa_damping=None rupture_id=%d
<X= 15.31000, Y= 38.22500, GMV=0.2000000>
<X= 15.48000, Y= 38.09100, GMV=0.2000000>
<X= 15.48100, Y= 38.25000, GMV=0.2000000>
<X= 15.56500, Y= 38.17000, GMV=0.2000000>
<X= 15.71000, Y= 37.22500, GMV=0.2000000>)
GMF(imt=PGA sa_period=None sa_damping=None rupture_id=%d
<X= 15.31000, Y= 38.22500, GMV=0.3000000>
<X= 15.48000, Y= 38.09100, GMV=0.3000000>
<X= 15.48100, Y= 38.25000, GMV=0.3000000>
<X= 15.56500, Y= 38.17000, GMV=0.3000000>
<X= 15.71000, Y= 37.22500, GMV=0.3000000>))""" % (
            (self.investigation_time, gmfs.stochastic_event_set_id) +
            self.ruptures1)
        self.assertEqual(str(gmfs), expected)

    def test_complete_lt(self):
        all_gmfs = list(self.parent_coll.get_gmfs_per_ses(orderby=True))
        self.assertEqual(len(all_gmfs), 1)
        gmfs = all_gmfs[0]
        expected = """\
GMFsPerSES(investigation_time=100.000000, stochastic_event_set_id=1,
GMF(imt=PGA sa_period=None sa_damping=None rupture_id=%d
<X= 15.31000, Y= 38.22500, GMV=0.1000000>
<X= 15.48000, Y= 38.09100, GMV=0.1000000>
<X= 15.48100, Y= 38.25000, GMV=0.1000000>
<X= 15.56500, Y= 38.17000, GMV=0.1000000>
<X= 15.71000, Y= 37.22500, GMV=0.1000000>)
GMF(imt=PGA sa_period=None sa_damping=None rupture_id=%d
<X= 15.31000, Y= 38.22500, GMV=0.2000000>
<X= 15.48000, Y= 38.09100, GMV=0.2000000>
<X= 15.48100, Y= 38.25000, GMV=0.2000000>
<X= 15.56500, Y= 38.17000, GMV=0.2000000>
<X= 15.71000, Y= 37.22500, GMV=0.2000000>)
GMF(imt=PGA sa_period=None sa_damping=None rupture_id=%d
<X= 15.31000, Y= 38.22500, GMV=0.3000000>
<X= 15.48000, Y= 38.09100, GMV=0.3000000>
<X= 15.48100, Y= 38.25000, GMV=0.3000000>
<X= 15.56500, Y= 38.17000, GMV=0.3000000>
<X= 15.71000, Y= 37.22500, GMV=0.3000000>)
GMF(imt=PGA sa_period=None sa_damping=None rupture_id=%s
<X= 15.20000, Y= 38.20000, GMV=0.1000000>
<X= 15.30000, Y= 38.22000, GMV=0.1000000>
<X= 15.40000, Y= 38.09000, GMV=0.1000000>
<X= 15.56000, Y= 38.10000, GMV=0.1000000>
<X= 15.70000, Y= 37.22000, GMV=0.1000000>)
GMF(imt=PGA sa_period=None sa_damping=None rupture_id=%s
<X= 15.20000, Y= 38.20000, GMV=0.2000000>
<X= 15.30000, Y= 38.22000, GMV=0.2000000>
<X= 15.40000, Y= 38.09000, GMV=0.2000000>
<X= 15.56000, Y= 38.10000, GMV=0.2000000>
<X= 15.70000, Y= 37.22000, GMV=0.2000000>)
GMF(imt=PGA sa_period=None sa_damping=None rupture_id=%s
<X= 15.20000, Y= 38.20000, GMV=0.3000000>
<X= 15.30000, Y= 38.22000, GMV=0.3000000>
<X= 15.40000, Y= 38.09000, GMV=0.3000000>
<X= 15.56000, Y= 38.10000, GMV=0.3000000>
<X= 15.70000, Y= 37.22000, GMV=0.3000000>))""" % (
            self.ruptures1 + self.ruptures2)
        self.assertEqual(str(gmfs), expected)


class PrepGeometryTestCase(unittest.TestCase):

    def test__prep_geometry(self):
        the_input = {
            # with commas between every value
            'sites': '-1.1, -1.2, 1.3, 0.0',
            # with no commas
            'region': '-1 1 1 1 1 -1 -1 -1',
            # with randomly placed commas
            'region_constraint': (
            '-0.5 0.5 0.0, 2.0 0.5 0.5, 0.5 -0.5 -0.5, -0.5'),
            'something': 'else',
        }

        expected = {
            'sites': 'MULTIPOINT(-1.1 -1.2, 1.3 0.0)',
            'region': (
                'POLYGON((-1.0 1.0, 1.0 1.0, 1.0 -1.0, -1.0 -1.0, -1.0 1.0))'),
            'region_constraint': (
                'POLYGON((-0.5 0.5, 0.0 2.0, 0.5 0.5, 0.5 -0.5, -0.5 -0.5, '
                '-0.5 0.5))'),
            'something': 'else',
        }

        self.assertEqual(expected, models._prep_geometry(the_input))


class GetSiteCollectionTestCase(unittest.TestCase):

    @attr('slow')
    def test_get_site_collection_with_site_model(self):
        cfg = helpers.get_data_path(
            'simple_fault_demo_hazard/job_with_site_model.ini')
        job = helpers.get_hazard_job(cfg)
        calc = cls_core.ClassicalHazardCalculator(job)

        # Bootstrap the `hazard_site` table:
        calc.initialize_sources()
        calc.initialize_site_model()

        site_coll = job.hazard_calculation.site_collection
        # Since we're using a pretty big site model, it's a bit excessive to
        # check each and every value.
        # Instead, we'll just test that the lenth of each site collection attr
        # is equal to the number of points of interest in the calculation.
        expected_len = len(job.hazard_calculation.points_to_compute())

        self.assertEqual(expected_len, len(site_coll))
        self.assertEqual(expected_len, len(site_coll.vs30))
        self.assertEqual(expected_len, len(site_coll.vs30measured))
        self.assertEqual(expected_len, len(site_coll.z1pt0))
        self.assertEqual(expected_len, len(site_coll.z2pt5))

    def test_get_site_collection_with_reference_parameters(self):
        cfg = helpers.get_data_path('scenario_hazard/job.ini')
        job = helpers.get_hazard_job(cfg, username=getpass.getuser())
        calc = scen_core.ScenarioHazardCalculator(job)
        calc.initialize_site_model()
        site_coll = job.hazard_calculation.site_collection

        # all of the parameters should be the same:
        self.assertTrue((site_coll.vs30 == 760).all())
        self.assertTrue((site_coll.vs30measured).all())
        self.assertTrue((site_coll.z1pt0 == 100).all())
        self.assertTrue((site_coll.z2pt5 == 5).all())

        # just for sanity, make sure the meshes are correct (the locations)
        job_mesh = job.hazard_calculation.points_to_compute()
        self.assertTrue((job_mesh.lons == site_coll.mesh.lons).all())
        self.assertTrue((job_mesh.lats == site_coll.mesh.lats).all())


class LossFractionTestCase(unittest.TestCase):
    def test_display_taxonomy_value(self):
        lf = models.LossFraction(variable="taxonomy")
        rc = mock.Mock()

        self.assertEqual("RC", lf.display_value("RC", rc))

    def test_display_magnitude_distance_value(self):
        rc = mock.Mock()
        rc.mag_bin_width = 2
        rc.distance_bin_width = 10

        lf = models.LossFraction(variable="magnitude_distance")

        self.assertEqual("12.0000,14.0000|300.0000,310.0000",
                         lf.display_value("6, 30", rc))
        self.assertEqual("14.0000,16.0000|210.0000,220.0000",
                         lf.display_value("7, 21", rc))
        self.assertEqual("0.0000,2.0000|0.0000,10.0000",
                         lf.display_value("0, 0", rc))

    def test_display_coordinate_value(self):
        rc = mock.Mock()
        rc.coordinate_bin_width = 0.5

        lf = models.LossFraction(variable="coordinate")

        self.assertEqual("3.0000,3.5000|15.0000,15.5000",
                         lf.display_value("6, 30", rc))
        self.assertEqual("3.5000,4.0000|10.5000,11.0000",
                         lf.display_value("7, 21", rc))
        self.assertEqual("0.0000,0.5000|0.0000,0.5000",
                         lf.display_value("0.0, 0.0", rc))<|MERGE_RESOLUTION|>--- conflicted
+++ resolved
@@ -243,17 +243,6 @@
         self.ps_depths = [0.1, 0.2, 0.3, 0.4]
 
         self.fault_rupture = models.SESRupture.objects.create(
-<<<<<<< HEAD
-            ses=ses, magnitude=5, strike=0, dip=0, rake=0,
-            tectonic_region_type='Active Shallow Crust',
-            is_from_fault_source=True, lons=self.mesh_lons,
-            lats=self.mesh_lats, depths=self.mesh_depths)
-        self.source_rupture = models.SESRupture.objects.create(
-            ses=ses, magnitude=5, strike=0, dip=0, rake=0,
-            tectonic_region_type='Active Shallow Crust',
-            is_from_fault_source=False, lons=self.ps_lons, lats=self.ps_lats,
-            depths=self.ps_depths)
-=======
             ses=ses, old_magnitude=5, old_strike=0, old_dip=0, old_rake=0,
             old_tectonic_region_type='Active Shallow Crust',
             old_is_from_fault_source=True, old_lons=self.mesh_lons,
@@ -265,7 +254,6 @@
             old_is_from_fault_source=False, old_lons=self.ps_lons,
             old_is_multi_surface=False,
             old_lats=self.ps_lats, old_depths=self.ps_depths)
->>>>>>> 45768b8a
 
     def test_fault_rupture(self):
         # Test loading a fault rupture from the DB, just to illustrate a use
