--- conflicted
+++ resolved
@@ -235,11 +235,6 @@
 
         mocks = [p.start() for p in patches]
 
-<<<<<<< HEAD
-        # we don't expect the site collection to be loaded yet:
-        self.assertIsNone(self.calc.hc.site_collection)
-=======
->>>>>>> 45768b8a
         self.calc.pre_execute()
 
         # make sure the site_collection is loaded:
